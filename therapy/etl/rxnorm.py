--- conflicted
+++ resolved
@@ -13,14 +13,11 @@
 import datetime
 import logging
 import botocore
-<<<<<<< HEAD
 from typing import Set
-=======
 from os import environ, remove
 import subprocess
 import shutil
 import zipfile
->>>>>>> 0dbf1a45
 
 logger = logging.getLogger('therapy')
 logger.setLevel(logging.DEBUG)
