"""ETL methods for NCIt source"""
import logging
<<<<<<< HEAD
import requests
from typing import Set
import zipfile
from os import remove, rename

import owlready2 as owl
from owlready2.entity import ThingClass

from therapy import DownloadException
from therapy.schemas import SourceName, NamespacePrefix, SourceMeta
from .base import Base

logger = logging.getLogger('therapy')
=======
from typing import Set
from pathlib import Path
import zipfile
from os import remove, rename

import requests
import owlready2 as owl
from owlready2.entity import ThingClass

from therapy import PROJECT_ROOT
from therapy.database import Database
from therapy.schemas import SourceName, NamespacePrefix, Therapy, SourceMeta
from therapy.etl.base import Base

logger = logging.getLogger("therapy")
>>>>>>> f527cb19
logger.setLevel(logging.DEBUG)


class NCIt(Base):
    """Core NCIt ETL class.

    Extracting both:
     * NCIt classes with semantic_type "Pharmacologic Substance" but not
       Retired_Concept
     * NCIt classes that are subclasses of C1909 (Pharmacologic Substance)
    """

<<<<<<< HEAD
    def _download_data(self) -> None:
        """Download NCI thesaurus source file."""
        logger.info('Retrieving source data for NCIt')
        base_url = 'https://evs.nci.nih.gov/ftp1/NCI_Thesaurus'
        # ping base NCIt directory
        release_fname = f'Thesaurus_{self._version}.OWL.zip'  # noqa: E501
        src_url = f'{base_url}/{release_fname}'
        r_try = requests.get(src_url)
        if r_try.status_code != 200:
            # ping NCIt archive directories
            archive_url = f'{base_url}/archive/{self._version}_Release/{release_fname}'  # noqa: E501
            archive_try = requests.get(archive_url)
            if archive_try.status_code != 200:
                old_archive_url = f'{base_url}/archive/20{self._version[0:2]}/{self._version}_Release/{release_fname}'  # noqa: E501
                old_archive_try = requests.get(old_archive_url)
                if old_archive_try.status_code != 200:
                    msg = f'NCIt download failed: tried {src_url}, {archive_url}, and {old_archive_url}'  # noqa: E501
                    logger.error(msg)
                    raise DownloadException(msg)
                else:
                    src_url = old_archive_url
            else:
                src_url = archive_url

        zip_path = self._src_dir / 'ncit.zip'
        response = requests.get(src_url, stream=True)
=======
    def __init__(self,
                 database: Database,
                 src_dir: str = "https://evs.nci.nih.gov/ftp1/NCI_Thesaurus/archive/2020/20.09d_Release/",  # noqa F401
                 src_fname: str = "Thesaurus_20.09d.OWL.zip",
                 data_path: Path = PROJECT_ROOT / "data",
                 chemidplus_path: Path = PROJECT_ROOT / "data" / "chemidplus"):
        """Override base class init method. Call ETL methods.

        :param therapy.database.Database database: app database instance
        :param str src_dir: URL of remote directory containing source input
        :param str src_fname: filename for source file within source directory
        :param pathlib.Path data_path: path to local NCIt data directory
        """
        super().__init__(database, data_path)
        self._SRC_DIR = src_dir
        self._SRC_FNAME = src_fname
        self._chemidplus_path = chemidplus_path

    def _download_data(self) -> None:
        """Download NCI thesaurus source file for loading into normalizer."""
        logger.info("Downloading NCI Thesaurus...")
        url = self._SRC_DIR + self._SRC_FNAME
        zip_path = self._src_data_dir / "ncit.zip"
        response = requests.get(url, stream=True)
>>>>>>> f527cb19
        handle = open(zip_path, "wb")
        for chunk in response.iter_content(chunk_size=512):
            if chunk:
                handle.write(chunk)
        handle.close()
<<<<<<< HEAD

        with zipfile.ZipFile(zip_path, 'r') as zip_ref:
            zip_ref.extractall(self._src_dir)
        remove(zip_path)
        rename(self._src_dir / 'Thesaurus.owl',
               self._src_dir / f'ncit_{self._version}.owl')
        logger.info('Successfully retrieved source data for NCIt')
=======
        with zipfile.ZipFile(zip_path, "r") as zip_ref:
            zip_ref.extractall(self._src_data_dir)
        remove(zip_path)
        version = self._SRC_DIR.split("/")[-2].split("_")[0]
        rename(self._src_data_dir / "Thesaurus.owl", self._src_data_dir / f"ncit_{version}.owl")  # noqa: E501
        logger.info("Finished downloading NCI Thesaurus")
>>>>>>> f527cb19

    def _get_desc_nodes(self, node: ThingClass,
                        uq_nodes: Set[ThingClass]) -> Set[ThingClass]:
        """Create set of unique subclasses of node parameter.
        Should be originally called on ncit:C1909: Pharmacologic Substance.

        :param owlready2.entity.ThingClass node: concept node to either
            retrieve descendants of, or to normalize and add to DB
        :param Set[owlready2.entity.ThingClass] uq_nodes: set of unique class
            nodes found so far from recursive tree exploration
        :return: the uq_nodes set, updated with any class nodes found from
            recursive exploration of this branch of the class tree
        :rtype: Set[owlready2.entity.ThingClass]
        """
        children = node.descendants()
        if children:
            for child_node in children:
                if child_node is not node:
                    uq_nodes.add(child_node)
                    self._get_desc_nodes(child_node, uq_nodes)
        return uq_nodes

    def _get_typed_nodes(self, uq_nodes: Set[ThingClass],
                         ncit: owl.namespace.Ontology) -> Set[ThingClass]:
        """Get all nodes with semantic_type Pharmacologic Substance

        :param Set[owlready2.entity.ThingClass] uq_nodes: set of unique class
            nodes found so far.
        :param owl.namespace.Ontology ncit: owlready2 Ontology instance for
            NCI Thesaurus.
        :return: uq_nodes, with the addition of all classes found to have
            semantic_type Pharmacologic Substance and not of type
            Retired_Concept
        :rtype: Set[owlready2.entity.ThingClass]
        """
        graph = owl.default_world.as_rdflib_graph()

        query_str = """SELECT ?x WHERE {
            ?x <http://ncicb.nci.nih.gov/xml/owl/EVS/Thesaurus.owl#P106>
            \"Pharmacologic Substance\"
        }
        """
        typed_results = set(graph.query(query_str))

        retired_query_str = """SELECT ?x WHERE {
            ?x <http://ncicb.nci.nih.gov/xml/owl/EVS/Thesaurus.owl#P310>
            \"Retired_Concept\"
        }
        """
        retired_results = set(graph.query(retired_query_str))

        typed_results = {r for r in (typed_results - retired_results)
                         if r is not None}

        for result in typed_results:
            # parse result as URI and get ThingClass object back from NCIt
            class_object = ncit[result[0].toPython().split("#")[1]]
            uq_nodes.add(class_object)
        return uq_nodes

    def _transform_data(self) -> None:
        """Get data from file and construct objects for loading"""
        ncit = owl.get_ontology(self._src_file.absolute().as_uri())
        ncit.load()
        uq_nodes = {ncit.C49236}  # add Therapeutic Procedure
        uq_nodes = self._get_desc_nodes(ncit.C1909, uq_nodes)
        uq_nodes = self._get_typed_nodes(uq_nodes, ncit)
        for node in uq_nodes:
            concept_id = f"{NamespacePrefix.NCIT.value}:{node.name}"
            if node.P108:
                label = node.P108.first()
            else:
                label = None
            aliases = node.P90
            if label and aliases and label in aliases:
                aliases.remove(label)

            xrefs = []
            associated_with = []
            if node.P207:
                associated_with.append(f"{NamespacePrefix.UMLS.value}:"
                                       f"{node.P207.first()}")
            if node.P210:
                xrefs.append(f"{NamespacePrefix.CASREGISTRY.value}:"
                             f"{node.P210.first()}")
            if node.P319:
                associated_with.append(f"{NamespacePrefix.UNII.value}:"
                                       f"{node.P319.first()}")
            if node.P320:
                associated_with.append(f"{NamespacePrefix.ISO.value}:"
                                       f"{node.P320.first()}")
            if node.P368:
                iri = node.P368.first()
                if ":" in iri:
                    iri = iri.split(":")[1]
                associated_with.append(f"{NamespacePrefix.CHEBI.value}:{iri}")
            params = {
                "concept_id": concept_id,
                "label": label,
                "aliases": aliases,
                "xrefs": xrefs,
                "associated_with": associated_with
            }
            self._load_therapy(params)

    def _load_meta(self) -> None:
        """Load metadata"""
        metadata = SourceMeta(data_license="CC BY 4.0",
                              data_license_url="https://creativecommons.org/licenses/by/4.0/legalcode",  # noqa F401
                              version=self._version,
<<<<<<< HEAD
                              data_url='https://evs.nci.nih.gov/ftp1/NCI_Thesaurus/',  # noqa: E501
                              rdp_url='http://reusabledata.org/ncit.html',
=======
                              data_url=self._SRC_DIR,
                              rdp_url="http://reusabledata.org/ncit.html",
>>>>>>> f527cb19
                              data_license_attributes={
                                  "non_commercial": False,
                                  "share_alike": False,
                                  "attribution": True
                              })
        params = dict(metadata)
        params["src_name"] = SourceName.NCIT.value
        self.database.metadata.put_item(Item=params)<|MERGE_RESOLUTION|>--- conflicted
+++ resolved
@@ -1,22 +1,6 @@
 """ETL methods for NCIt source"""
 import logging
-<<<<<<< HEAD
-import requests
 from typing import Set
-import zipfile
-from os import remove, rename
-
-import owlready2 as owl
-from owlready2.entity import ThingClass
-
-from therapy import DownloadException
-from therapy.schemas import SourceName, NamespacePrefix, SourceMeta
-from .base import Base
-
-logger = logging.getLogger('therapy')
-=======
-from typing import Set
-from pathlib import Path
 import zipfile
 from os import remove, rename
 
@@ -24,13 +8,11 @@
 import owlready2 as owl
 from owlready2.entity import ThingClass
 
-from therapy import PROJECT_ROOT
-from therapy.database import Database
-from therapy.schemas import SourceName, NamespacePrefix, Therapy, SourceMeta
+from therapy import DownloadException
+from therapy.schemas import SourceName, NamespacePrefix, SourceMeta
 from therapy.etl.base import Base
 
 logger = logging.getLogger("therapy")
->>>>>>> f527cb19
 logger.setLevel(logging.DEBUG)
 
 
@@ -43,24 +25,23 @@
      * NCIt classes that are subclasses of C1909 (Pharmacologic Substance)
     """
 
-<<<<<<< HEAD
     def _download_data(self) -> None:
         """Download NCI thesaurus source file."""
-        logger.info('Retrieving source data for NCIt')
-        base_url = 'https://evs.nci.nih.gov/ftp1/NCI_Thesaurus'
+        logger.info("Retrieving source data for NCIt")
+        base_url = "https://evs.nci.nih.gov/ftp1/NCI_Thesaurus"
         # ping base NCIt directory
-        release_fname = f'Thesaurus_{self._version}.OWL.zip'  # noqa: E501
-        src_url = f'{base_url}/{release_fname}'
+        release_fname = f"Thesaurus_{self._version}.OWL.zip"  # noqa: E501
+        src_url = f"{base_url}/{release_fname}"
         r_try = requests.get(src_url)
         if r_try.status_code != 200:
             # ping NCIt archive directories
-            archive_url = f'{base_url}/archive/{self._version}_Release/{release_fname}'  # noqa: E501
+            archive_url = f"{base_url}/archive/{self._version}_Release/{release_fname}"  # noqa: E501
             archive_try = requests.get(archive_url)
             if archive_try.status_code != 200:
-                old_archive_url = f'{base_url}/archive/20{self._version[0:2]}/{self._version}_Release/{release_fname}'  # noqa: E501
+                old_archive_url = f"{base_url}/archive/20{self._version[0:2]}/{self._version}_Release/{release_fname}"  # noqa: E501
                 old_archive_try = requests.get(old_archive_url)
                 if old_archive_try.status_code != 200:
-                    msg = f'NCIt download failed: tried {src_url}, {archive_url}, and {old_archive_url}'  # noqa: E501
+                    msg = f"NCIt download failed: tried {src_url}, {archive_url}, and {old_archive_url}"  # noqa: E501
                     logger.error(msg)
                     raise DownloadException(msg)
                 else:
@@ -68,55 +49,19 @@
             else:
                 src_url = archive_url
 
-        zip_path = self._src_dir / 'ncit.zip'
+        zip_path = self._src_dir / "ncit.zip"
         response = requests.get(src_url, stream=True)
-=======
-    def __init__(self,
-                 database: Database,
-                 src_dir: str = "https://evs.nci.nih.gov/ftp1/NCI_Thesaurus/archive/2020/20.09d_Release/",  # noqa F401
-                 src_fname: str = "Thesaurus_20.09d.OWL.zip",
-                 data_path: Path = PROJECT_ROOT / "data",
-                 chemidplus_path: Path = PROJECT_ROOT / "data" / "chemidplus"):
-        """Override base class init method. Call ETL methods.
-
-        :param therapy.database.Database database: app database instance
-        :param str src_dir: URL of remote directory containing source input
-        :param str src_fname: filename for source file within source directory
-        :param pathlib.Path data_path: path to local NCIt data directory
-        """
-        super().__init__(database, data_path)
-        self._SRC_DIR = src_dir
-        self._SRC_FNAME = src_fname
-        self._chemidplus_path = chemidplus_path
-
-    def _download_data(self) -> None:
-        """Download NCI thesaurus source file for loading into normalizer."""
-        logger.info("Downloading NCI Thesaurus...")
-        url = self._SRC_DIR + self._SRC_FNAME
-        zip_path = self._src_data_dir / "ncit.zip"
-        response = requests.get(url, stream=True)
->>>>>>> f527cb19
         handle = open(zip_path, "wb")
         for chunk in response.iter_content(chunk_size=512):
             if chunk:
                 handle.write(chunk)
         handle.close()
-<<<<<<< HEAD
-
-        with zipfile.ZipFile(zip_path, 'r') as zip_ref:
+        with zipfile.ZipFile(zip_path, "r") as zip_ref:
             zip_ref.extractall(self._src_dir)
         remove(zip_path)
-        rename(self._src_dir / 'Thesaurus.owl',
-               self._src_dir / f'ncit_{self._version}.owl')
-        logger.info('Successfully retrieved source data for NCIt')
-=======
-        with zipfile.ZipFile(zip_path, "r") as zip_ref:
-            zip_ref.extractall(self._src_data_dir)
-        remove(zip_path)
-        version = self._SRC_DIR.split("/")[-2].split("_")[0]
-        rename(self._src_data_dir / "Thesaurus.owl", self._src_data_dir / f"ncit_{version}.owl")  # noqa: E501
-        logger.info("Finished downloading NCI Thesaurus")
->>>>>>> f527cb19
+        rename(self._src_dir / "Thesaurus.owl",
+               self._src_dir / f"ncit_{self._version}.owl")
+        logger.info("Successfully retrieved source data for NCIt")
 
     def _get_desc_nodes(self, node: ThingClass,
                         uq_nodes: Set[ThingClass]) -> Set[ThingClass]:
@@ -224,21 +169,18 @@
 
     def _load_meta(self) -> None:
         """Load metadata"""
-        metadata = SourceMeta(data_license="CC BY 4.0",
-                              data_license_url="https://creativecommons.org/licenses/by/4.0/legalcode",  # noqa F401
-                              version=self._version,
-<<<<<<< HEAD
-                              data_url='https://evs.nci.nih.gov/ftp1/NCI_Thesaurus/',  # noqa: E501
-                              rdp_url='http://reusabledata.org/ncit.html',
-=======
-                              data_url=self._SRC_DIR,
-                              rdp_url="http://reusabledata.org/ncit.html",
->>>>>>> f527cb19
-                              data_license_attributes={
-                                  "non_commercial": False,
-                                  "share_alike": False,
-                                  "attribution": True
-                              })
+        metadata = SourceMeta(
+            data_license="CC BY 4.0",
+            data_license_url="https://creativecommons.org/licenses/by/4.0/legalcode",  # noqa F401
+            version=self._version,
+            data_url="https://evs.nci.nih.gov/ftp1/NCI_Thesaurus/",
+            rdp_url="http://reusabledata.org/ncit.html",
+            data_license_attributes={
+                "non_commercial": False,
+                "share_alike": False,
+                "attribution": True
+            }
+        )
         params = dict(metadata)
         params["src_name"] = SourceName.NCIT.value
         self.database.metadata.put_item(Item=params)