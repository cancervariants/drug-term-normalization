[metadata]
name = thera-py
description = VICC normalization routine for therapies
long_description = file:README.md
long_description_content_type = text/markdown
url = https://github.com/cancervariants/therapy-normalization
author = VICC
author_email = help@cancervariants.org
license = MIT

[options]
packages = find:
python_requires = >=3.8
zip_safe = False
include_package_data = True

install_requires =
    fastapi >= 0.65.2
    urllib3 >= 1.26.5
    uvicorn
    uvloop
    websockets >= 9.1
    click
    lxml >= 4.6.3
    boto3
    cython
    owlready2
    pyparsing == 2.4.7
    rdflib
    wikibaseintegrator == 0.11.0
    bs4
    pyyaml
<<<<<<< HEAD
    pydantic >=1.8.2
    chembl-downloader
    pystow
    bioversions >= 0.4.3
    disease-normalizer >=0.2.10
    ga4gh.vrsatile.pydantic >= 0.0.3
=======
    pydantic
    pydantic >= 1.8.2
    disease-normalizer >= 0.2.11
    ga4gh.vrsatile.pydantic >= 0.0.5
>>>>>>> 0bdf8928

tests_require =
    pytest
    pytest-cov

[options.package_data]
therapy =
    etl/rxnorm_download.sh

[tool:pytest]
addopts = --ignore setup.py --ignore=codebuild/ --ignore=analysis/ --ignore=dynamodb_revisions/ --doctest-modules --cov-report term-missing --cov .

[mypy]
plugins = pydantic.mypy
ignore_missing_imports = True

[coverage:run]
source =
   therapy/
   tests/
omit =
   setup.py
   docs/*<|MERGE_RESOLUTION|>--- conflicted
+++ resolved
@@ -30,19 +30,12 @@
     wikibaseintegrator == 0.11.0
     bs4
     pyyaml
-<<<<<<< HEAD
     pydantic >=1.8.2
     chembl-downloader
     pystow
     bioversions >= 0.4.3
-    disease-normalizer >=0.2.10
-    ga4gh.vrsatile.pydantic >= 0.0.3
-=======
-    pydantic
-    pydantic >= 1.8.2
     disease-normalizer >= 0.2.11
     ga4gh.vrsatile.pydantic >= 0.0.5
->>>>>>> 0bdf8928
 
 tests_require =
     pytest
