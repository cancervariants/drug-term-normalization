"""Test that the therapy normalizer works as intended for the RxNorm source."""
import os
from datetime import datetime as dt

import pytest
from boto3.dynamodb.conditions import Key

from tests.conftest import compare_records
from therapy.schemas import Drug, MatchType
from therapy.query import QueryHandler
from therapy.database import Database


@pytest.fixture(scope="module")
def rxnorm():
    """Build RxNorm normalizer test fixture."""
    class QueryGetter:

        def __init__(self):
            self.normalizer = QueryHandler()
            if "THERAPY_NORM_DB_URL" in os.environ:
                db_url = os.environ["THERAPY_NORM_DB_URL"]
            else:
                db_url = "http://localhost:8000"
            self.db = Database(db_url=db_url)

        def search(self, query_str):
            resp = self.normalizer.search_sources(query_str, keyed=True,
                                                  incl="rxnorm")
            return resp["source_matches"]["RxNorm"]

        def fetch_meta(self):
            return self.normalizer._fetch_meta("RxNorm")

    return QueryGetter()


@pytest.fixture(scope="module")
def bifidobacterium_infantis():
    """Create bifidobacterium infantis drug fixture."""
    params = {
        "label": "Bifidobacterium Infantis",
        "concept_id": "rxcui:100213",
        "aliases": [
            "bifidobacterium infantis",
            "Bifidobacterium infantis"
        ],
        "approval_rating": "rxnorm_prescribable",
        "xrefs": [
            "drugbank:DB14222"
        ],
        "associated_with": [
            "mmsl:d07347"
        ],
        "trade_names": [
            "Align",
            "Evivo"
        ]
    }
    return Drug(**params)


@pytest.fixture(scope="module")
def cisplatin():
    """Create cisplatin drug fixture."""
    params = {
        "label": "cisplatin",
        "concept_id": "rxcui:2555",
        "aliases": [
            "cis-Platinum",
            "CISplatin",
            "cis Diamminedichloroplatinum",
            "cis Platinum",
            "Diamminodichloride, Platinum",
            "cis-Diamminedichloroplatinum",
            "DDP",
            "Dichlorodiammineplatinum",
            "cis-Dichlorodiammineplatinum(II)",
            "Platinum Diamminodichloride",
            "cis-Diamminedichloroplatinum(II)",
            "cis-diamminedichloroplatinum(II)",
            "CDDP",
            "Cis-DDP",
        ],
        "approval_rating": "rxnorm_prescribable",
        "xrefs": [
            "drugbank:DB00515",
            "drugbank:DB12117"
        ],
        "associated_with": [
            "usp:m17910",
            "vandf:4018139",
            "mesh:D002945",
            "unii:Q20Q21Q62J",
            "mmsl:d00195",
            "atc:L01XA01",
            "mmsl:31747",
            "mmsl:4456",
        ],
        "trade_names": [
            "Cisplatin",
            "Platinol"
        ]
    }
    return Drug(**params)


@pytest.fixture(scope="module")
def amiloride_hydrochloride():
    """Create amiloride hydrochloride drug fixture."""
    params = {
        "label": "amiloride hydrochloride",
        "concept_id": "rxcui:142424",
        "aliases": [
            "aMILoride hydrochloride",
            "Amiloride Hydrochloride",
            "Hydrochloride, Amiloride"
        ],
        "approval_rating": "rxnorm_prescribable",
        "xrefs": [],
        "associated_with": [
            "usp:m2650",
            "unii:FZJ37245UC",
            "mmsl:2658",
            "mesh:D000584",
            "mmsl:4166",
            "vandf:4017935"
        ],
        "trade_names": [
            "AMILoride Hydrochloride",
            "Midamor",
            "Aridil",
            "Frusemek",
            "Midamor",
            "Moduret",
            "Moduretic",
            "Zida-Co"
        ]
    }
    return Drug(**params)


@pytest.fixture(scope="module")
def amiloride():
    """Create amiloride drug fixture."""
    params = {
        "label": "amiloride",
        "concept_id": "rxcui:644",
        "aliases": [
            "3,5-diamino-N-carbamimidoyl-6-chloropyrazine-2-carboxamide",
            "aMILoride",
            "Amipramidin",
            "Amipramidine",
            "N-amidino-3,5-diamino-6-chloropyrazinecarboxamide",
            "Amyloride"
        ],
        "approval_rating": "rxnorm_prescribable",
        "xrefs": [
            "drugbank:DB00594"
        ],
        "associated_with": [
            "mesh:D000584",
            "vandf:4019603",
            "unii:7DZO8EB0Z3",
            "mmsl:d00169",
            "atc:C03DB01"
        ],
        "trade_names": [
            "Midamor",
            "Frusemek",
            "Moduret",
            "Aridil",
            "Zida-Co",
            "Amilamont",
            "Moduretic"
        ]
    }
    return Drug(**params)


@pytest.fixture(scope="module")
def timolol():
    """Create timolol drug fixture."""
    params = {
        "label": "timolol",
        "concept_id": "rxcui:10600",
        "aliases": [
            "(S)-1-((1,1-Dimethylethyl)amino)-3-((4-(4-morpholinyl)"
            "-1,2,5-thiadazol-3-yl)oxy)-2-propanol",
            "2-Propanol, 1-((1,1-dimethylethyl)amino)-3-((4-(4-morpholi"
            "nyl)-1,2,5-thiadiazol-3-yl)oxy)-, (S)-",
            "(S)-1-(tert-butylamino)-3-[(4-morpholin-4-yl-1,2,5-thiadiazol"
            "-3-yl)oxy]propan-2-ol"
        ],
        "approval_rating": "rxnorm_prescribable",
        "xrefs": [
            "drugbank:DB00373"
        ],
        "associated_with": [
            "vandf:4019949",
            "unii:817W3C6175",
            "mesh:D013999",
            "mmsl:d00139",
            "atc:C07AA06",
            "atc:S01ED01"
        ],
        "trade_names": [
            "Betimol",
            "Timoptic",
            "Istalol",
            "Combigan",
            "Cosopt",
            "Timoptol LA",
            "Blocadren",
            "Timolide",
            "Betim",
            "Glau-Opt",
            "Glaucol",
            "Timoptol"
        ]
    }
    return Drug(**params)


@pytest.fixture(scope="module")
def lymphocyte():
    """Create lymphocyte immune globulin, anti-thymocyte globulin drug
    fixture.
    """
    params = {
        "label": "lymphocyte immune globulin, anti-thymocyte globulin",
        "concept_id": "rxcui:1011",
        "aliases": [
            "Lymphocyte Immune Globulin, Anti-Thymocyte Globulin",
            "Anti-Thymocyte Globulin",
            "Antithymocyte Globulin",
            "Antithymoglobulin",
            "Lymphocyte Immune Globulin, Anti Thymocyte Globulin",
            "Globulins, Antithymocyte",
            "Antithymocyte Globulins",
            "Antithymoglobulins",
            "Anti-Thymocyte Globulins",
            "Globulins, Anti-Thymocyte",
            "Globulin, Antithymocyte",
            "Anti Thymocyte Globulin",
            "Globulin, Anti-Thymocyte",
            "lymphocyte immune globulin, anti-thy (obs)"
        ],
        "approval_rating": "rxnorm_prescribable",
        "xrefs": [],
        "associated_with": [
            "mesh:D000961",
            "vandf:4022194",
            "vandf:4018097",
            "mmsl:d01141",
            "mmsl:5001"
        ],
        "trade_names": [
            "ATGAM",
            "Thymoglobulin"
        ]
    }
    return Drug(**params)


@pytest.fixture(scope="module")
def aspirin():
    """Create aspirin drug fixture."""
    params = {
        "label": "aspirin",
        "concept_id": "rxcui:1191",
        "aliases": [
            "Salicylic acid acetate",
            "Aspirin",
            "Acid, Acetylsalicylic",
            "2-(Acetyloxy)benzoic Acid",
            "2-Acetoxybenzenecarboxylic acid",
            "ASA",
            "O-acetylsalicylic acid",
            "2-Acetoxybenzoic acid",
            "o-acetoxybenzoic acid",
            "o-carboxyphenyl acetate",
            "Acetylsalicylic Acid"
        ],
        "approval_rating": "rxnorm_prescribable",
        "xrefs": [
            "drugbank:DB00945"
        ],
        "associated_with": [
            "usp:m6240",
            "vandf:4017536",
            "mmsl:34512",
            "unii:R16CO5Y76E",
            "mmsl:244",
            "mesh:D001241",
            "mmsl:4223",
            "mmsl:d00170",
            "atc:A01AD05",
            "atc:B01AC06",
            "atc:N02BA01"
        ],
        "trade_names": []
    }
    return Drug(**params)


@pytest.fixture(scope="module")
def mesna():
    """Create mesna drug fixture."""
    params = {
        "label": "mesna",
        "concept_id": "rxcui:44",
        "aliases": [
            "Mesnum",
            "Ethanesulfonic acid, 2-mercapto-, monosodium salt",
            "Sodium 2-Mercaptoethanesulphonate",
            "2-Mercaptoethanesulphonate, Sodium",
            "Sodium 2-Mercaptoethanesulphonate"
        ],
        "approval_rating": "rxnorm_prescribable",
        "xrefs": [],
        "associated_with": [
            "usp:m49500",
            "mesh:D015080",
            "vandf:4019477",
            "unii:NR7O1405Q9",
            "atc:R05CB05",
            "atc:V03AF01",
            "mmsl:41498",
            "mmsl:5057",
            "mmsl:d01411"
        ],
        "trade_names": [
            "Mesna",
            "Mesnex",
            "Mesna Nova Plus"
        ]
    }
    return Drug(**params)


@pytest.fixture(scope="module")
def beta_alanine():
    """Create beta-alanine drug fixture."""
    params = {
        "label": "beta-alanine",
        "concept_id": "rxcui:61",
        "aliases": [
            "beta Alanine",
            "3 Aminopropionic Acid",
            "3-Aminopropionic Acid"
        ],
        "approval_rating": "rxnorm_prescribable",
        "xrefs": [],
        "associated_with": [
            "mesh:D015091",
            "vandf:4028377",
            "unii:11P2JDE17B"
        ],
        "trade_names": []
    }
    return Drug(**params)


@pytest.fixture(scope="module")
def algestone():
    """Create algestone drug fixture."""
    params = {
        "label": "algestone",
        "concept_id": "rxcui:595",
        "aliases": [
            "Pregn-4-ene-3,20-dione, 16,17-dihydroxy-, (16alpha)-",
            "16 alpha,17-Dihydroxypregn-4-ene-3,20-dione",
            "Alphasone",
            "Dihydroxyprogesterone"
        ],
        "approval_rating": None,
        "xrefs": [],
        "associated_with": [
            "mesh:D000523"
        ],
        "trade_names": []
    }
    return Drug(**params)


@pytest.fixture(scope="module")
def levothyroxine():
    """Create levothyroxine drug fixture."""
    params = {
        "label": "levothyroxine",
        "concept_id": "rxcui:10582",
        "aliases": [
            "3,5,3',5'-Tetraiodo-L-thyronine",
            "Thyroxine",
            "Thyroid Hormone, T4",
            "Thyroxin",
            "T4 Thyroid Hormone",
            "O-(4-Hydroxy-3,5-diiodophenyl)-3,5-diiodotyrosine",
            "3,5,3',5'-Tetraiodothyronine",
            "O-(4-Hydroxy-3,5-diiodophenyl)-3,5-diiodo-L-tyrosine",
            "L-T4",
            "LT4",
            "T4",
            "3,3',5,5'-Tetraiodo-L-thyronine",
            "L-Thyroxine",
            "O-(4-Hydroxy-3,5-diidophenyl)-3,5-diiodo-L-tyrosine",
            "4-(4-Hydroxy-3,5-diiodophenoxy)-3,5-diiodo-L-phenylalanine",
            "Levothyroxin"
        ],
        "approval_rating": "rxnorm_prescribable",
        "xrefs": [
            "drugbank:DB00451"
        ],
        "associated_with": [
            "vandf:4022126",
            "mesh:D013974",
            "mmsl:d00278",
            "unii:Q51BO43MG4"
        ],
<<<<<<< HEAD
        # trade names length > 20
=======
>>>>>>> 3be11dfd
        "trade_names": []
    }
    return Drug(**params)


@pytest.fixture(scope="module")
def fluoxetine():
    """Create fluoxetine drug fixture."""
    params = {
        "label": "fluoxetine",
        "concept_id": "rxcui:4493",
        "aliases": [
            "FLUoxetine",
            "N-Methyl-gamma-(4-(trifluoromethyl)phenoxy)"
            "benzenepropanamine",
            "Fluoxetin",
            "(+-)-N-Methyl-gamma-(4-(trifluoromethyl)phenoxy)"
            "benzenepropanamine",
            "(+-)-N-Methyl-3-phenyl-3-((alpha,alpha,alpha-trifluoro-"
            "P-tolyl)oxy)propylamine"
        ],
        "approval_rating": "rxnorm_prescribable",
        "xrefs": [
            "drugbank:DB00472"
        ],
        "associated_with": [
            "mesh:D005473",
            "mmsl:17711",
            "vandf:4019761",
            "mmsl:d00236",
            "atc:N06AB03",
            "unii:01K63SUP8D"
        ],
        "trade_names": [
            "Prozac",
            "RECONCILE",
            "Sarafem",
            "Symbyax",
            "Rapiflux",
            "Selfemra"
        ]
    }
    return Drug(**params)


@pytest.fixture(scope="module")
def fluoxetine_hydrochloride():
    """Create fluoxetine hydrochloride drug fixture."""
    params = {
        "label": "fluoxetine hydrochloride",
        "concept_id": "rxcui:227224",
        "aliases": [
            "FLUoxetine hydrochloride",
            "Fluoxetine Hydrochloride"
        ],
        "approval_rating": "rxnorm_prescribable",
        "xrefs": [],
        "associated_with": [
            "usp:m33780",
            "unii:I9W7N6B1KJ",
            "mmsl:4746",
            "vandf:4019389",
            "mmsl:41730",
            "mmsl:37675",
            "mesh:D005473"
        ],
        "trade_names": [
            "FLUoxetine HCl",
            "FLUoxetine Hydrochloride",
            "RECONCILE"
        ]
    }
    return Drug(**params)


def test_bifidobacterium_infantis(bifidobacterium_infantis, rxnorm):
    """Test that bifidobacterium_ nfantis drug normalizes to
    correct drug concept.
    """
    # Concept ID Match
    response = rxnorm.search("RxCUI:100213")
    assert response["match_type"] == MatchType.CONCEPT_ID
    assert len(response["records"]) == 1
    compare_records(response["records"][0], bifidobacterium_infantis)

    # Label Match
    response = rxnorm.search(" Bifidobacterium infantis")
    assert response["match_type"] == MatchType.LABEL
    assert len(response["records"]) == 1
    compare_records(response["records"][0], bifidobacterium_infantis)

    response = rxnorm.search("bifidobacterium infantis")
    assert response["match_type"] == MatchType.LABEL
    assert len(response["records"]) == 1
    compare_records(response["records"][0], bifidobacterium_infantis)

    # Trade Name Match
    response = rxnorm.search("ALIGN")
    assert response["match_type"] == MatchType.TRADE_NAME
    assert len(response["records"]) == 1
    compare_records(response["records"][0], bifidobacterium_infantis)

    response = rxnorm.search("evivo")
    assert response["match_type"] == MatchType.TRADE_NAME
    assert len(response["records"]) == 1
    compare_records(response["records"][0], bifidobacterium_infantis)

    # Xref Match
    response = rxnorm.search("drugbank:DB14222")
    assert response["match_type"] == MatchType.XREF
    assert len(response["records"]) == 1
    compare_records(response["records"][0], bifidobacterium_infantis)


def test_cisplatin(cisplatin, rxnorm):
    """Test that cisplatin drug normalizes to correct drug concept."""
    # Concept ID Match
    response = rxnorm.search("RxCUI:2555")
    assert response["match_type"] == MatchType.CONCEPT_ID
    assert len(response["records"]) == 1
    compare_records(response["records"][0], cisplatin)

    # Label Match
    response = rxnorm.search("CISPLATIN")
    assert response["match_type"] == MatchType.LABEL
    assert len(response["records"]) == 1
    compare_records(response["records"][0], cisplatin)

    # Alias Match
    response = rxnorm.search("Cis-DDP")
    assert response["match_type"] == MatchType.ALIAS
    assert len(response["records"]) == 1
    compare_records(response["records"][0], cisplatin)

    response = rxnorm.search("Dichlorodiammineplatinum")
    assert response["match_type"] == MatchType.ALIAS
    assert len(response["records"]) == 1
    compare_records(response["records"][0], cisplatin)

    response = rxnorm.search("cis Platinum")
    assert response["match_type"] == MatchType.ALIAS
    assert len(response["records"]) == 1
    compare_records(response["records"][0], cisplatin)

    # Trade Name Match
    response = rxnorm.search("platinol")
    assert response["match_type"] == MatchType.TRADE_NAME
    assert len(response["records"]) == 1
    compare_records(response["records"][0], cisplatin)

    # Xref Match
    response = rxnorm.search("drugbank:DB12117")
    assert response["match_type"] == MatchType.XREF
    assert len(response["records"]) == 1
    compare_records(response["records"][0], cisplatin)


def test_amiloride_hydrochloride(amiloride_hydrochloride, rxnorm):
    """Test that amiloride_hydrochloride hydrochloride, anhydrous drug
    normalizes to correct drug concept.
    """
    # Concept ID Match
    response = rxnorm.search("RxcUI:142424")
    assert response["match_type"] == MatchType.CONCEPT_ID
    assert len(response["records"]) == 1
    compare_records(response["records"][0], amiloride_hydrochloride)

    # Label Match
    response = rxnorm.search("amiloride hydrochloride")
    assert response["match_type"] == MatchType.LABEL
    assert len(response["records"]) == 1
    compare_records(response["records"][0], amiloride_hydrochloride)

    # Trade Name Match
    response = rxnorm.search("Midamor")
    assert response["match_type"] == MatchType.LABEL
    assert len(response["records"]) == 2


def test_amiloride(amiloride, rxnorm):
    """Test that amiloride hydrochloride, anhydrous drug normalizes to
    correct drug concept.
    """
    # Concept ID Match
    response = rxnorm.search("RxcUI:644")
    assert response["match_type"] == MatchType.CONCEPT_ID
    assert len(response["records"]) == 1
    compare_records(response["records"][0], amiloride)

    # Label Match
    response = rxnorm.search("amiloride")
    assert response["match_type"] == MatchType.LABEL
    assert len(response["records"]) == 1
    compare_records(response["records"][0], amiloride)

    # Alias Match
    response = rxnorm.search("Amyloride")
    assert response["match_type"] == MatchType.ALIAS
    assert len(response["records"]) == 1
    compare_records(response["records"][0], amiloride)

    response = rxnorm.search("3,5-diamino-N-carbamimidoyl-6-"
                             "chloropyrazine-2-carboxamide")
    assert response["match_type"] == MatchType.ALIAS
    assert len(response["records"]) == 1
    compare_records(response["records"][0], amiloride)

    # Trade Name Match
    response = rxnorm.search("Midamor")
    assert response["match_type"] == MatchType.TRADE_NAME
    assert len(response["records"]) == 2


def test_timolol(timolol, rxnorm):
    """Test that timolol drug normalizes to correct drug concept."""
    # Concept ID Match
    response = rxnorm.search("RxcUI:10600")
    assert response["match_type"] == MatchType.CONCEPT_ID
    assert len(response["records"]) == 1
    compare_records(response["records"][0], timolol)

    # Label Match
    response = rxnorm.search("timolol")
    assert response["match_type"] == MatchType.LABEL
    assert len(response["records"]) == 1
    compare_records(response["records"][0], timolol)

    # Alias Match
    response = rxnorm.search("(S)-1-(tert-butylamino)-3-[(4-"
                             "morpholin-4-yl-1,2,5-thiadiazol"
                             "-3-yl)oxy]propan-2-ol")
    assert response["match_type"] == MatchType.ALIAS
    assert len(response["records"]) == 1
    compare_records(response["records"][0], timolol)

    # Trade Name Match
    response = rxnorm.search("Betimol")
    assert response["match_type"] == MatchType.TRADE_NAME
    assert len(response["records"]) == 1
    compare_records(response["records"][0], timolol)


def test_lymphocyte(lymphocyte, rxnorm):
    """Test that lymphocyte drug normalizes to correct drug concept."""
    # Concept ID Match
    response = rxnorm.search("RxCUI:1011")
    assert response["match_type"] == MatchType.CONCEPT_ID
    assert len(response["records"]) == 1
    compare_records(response["records"][0], lymphocyte)

    # Label Match
    response = rxnorm.search("lymphocyte immune globulin, "
                             "anti-thymocyte globulin")
    assert response["match_type"] == MatchType.LABEL
    assert len(response["records"]) == 1
    compare_records(response["records"][0], lymphocyte)

    # Alias Match
    response = rxnorm.search("Anti Thymocyte Globulin")
    assert response["match_type"] == MatchType.ALIAS
    assert len(response["records"]) == 1
    compare_records(response["records"][0], lymphocyte)

    response = rxnorm.search("Antithymoglobulin")
    assert response["match_type"] == MatchType.ALIAS
    assert len(response["records"]) == 1
    compare_records(response["records"][0], lymphocyte)

    # Trade Name Match
    response = rxnorm.search("Thymoglobulin")
    assert response["match_type"] == MatchType.TRADE_NAME
    assert len(response["records"]) == 2
    response["records"].sort(key=lambda r: r["concept_id"])
    compare_records(response["records"][0], lymphocyte)

    response = rxnorm.search("ATGAM")
    assert response["match_type"] == MatchType.TRADE_NAME
    assert len(response["records"]) == 2
    response["records"].sort(key=lambda r: r["concept_id"])
    compare_records(response["records"][0], lymphocyte)


def test_aspirin(aspirin, rxnorm):
    """Test that aspirin drug normalizes to correct drug concept."""
    # Concept ID Match
    response = rxnorm.search("RxcUI:1191")
    assert response["match_type"] == MatchType.CONCEPT_ID
    assert len(response["records"]) == 1
    compare_records(response["records"][0], aspirin)

    # (Trade Name) No Match
    response = rxnorm.search("Anacin")
    assert response["match_type"] == MatchType.NO_MATCH
    assert len(response["records"]) == 0


def test_mesnan(mesna, rxnorm):
    """Test that mesna drug normalizes to correct drug concept."""
    # Concept ID Match
    response = rxnorm.search("RxCUI:44")
    assert response["match_type"] == MatchType.CONCEPT_ID
    assert len(response["records"]) == 1
    compare_records(response["records"][0], mesna)

    # Label Match
    response = rxnorm.search("mesna")
    assert response["match_type"] == MatchType.LABEL
    assert len(response["records"]) == 1
    compare_records(response["records"][0], mesna)

    # Alias Match
    response = rxnorm.search("Mesnum")
    assert response["match_type"] == MatchType.ALIAS
    assert len(response["records"]) == 1
    compare_records(response["records"][0], mesna)

    response = rxnorm.search("Ethanesulfonic acid, 2-mercapto-, "
                             "monosodium salt")
    assert response["match_type"] == MatchType.ALIAS
    assert len(response["records"]) == 1
    compare_records(response["records"][0], mesna)

    # Trade Name Match
    response = rxnorm.search("Mesnex")
    assert response["match_type"] == MatchType.TRADE_NAME
    assert len(response["records"]) == 1
    compare_records(response["records"][0], mesna)


def test_beta_alanine(beta_alanine, rxnorm):
    """Test that beta_alanine drug normalizes to correct drug concept."""
    # Concept ID Match
    response = rxnorm.search("RxCUI:61")
    assert response["match_type"] == MatchType.CONCEPT_ID
    assert len(response["records"]) == 1
    compare_records(response["records"][0], beta_alanine)

    # Label Match
    response = rxnorm.search("beta-alanine")
    assert response["match_type"] == MatchType.LABEL
    assert len(response["records"]) == 1
    compare_records(response["records"][0], beta_alanine)

    # Alias Match
    response = rxnorm.search("3 Aminopropionic Acid")
    assert response["match_type"] == MatchType.ALIAS
    assert len(response["records"]) == 1
    compare_records(response["records"][0], beta_alanine)


def test_algestone(algestone, rxnorm):
    """Test that algestone drug normalizes to correct drug concept."""
    # Concept ID Match
    response = rxnorm.search("RxCUI:595")
    assert response["match_type"] == MatchType.CONCEPT_ID
    assert len(response["records"]) == 1
    compare_records(response["records"][0], algestone)

    # Label Match
    response = rxnorm.search("algestone")
    assert response["match_type"] == MatchType.LABEL
    assert len(response["records"]) == 1
    compare_records(response["records"][0], algestone)

    # Alias Match
    response = rxnorm.search("Pregn-4-ene-3,20-dione, 16,"
                             "17-dihydroxy-, (16alpha)-")
    assert response["match_type"] == MatchType.ALIAS
    assert len(response["records"]) == 1
    compare_records(response["records"][0], algestone)


def test_levothyroxine(levothyroxine, rxnorm):
    """Test that levothyroxine drug normalizes to correct drug concept."""
    # Concept ID Match
    response = rxnorm.search("RxCUI:10582")
    assert response["match_type"] == MatchType.CONCEPT_ID
    assert len(response["records"]) == 1
    compare_records(response["records"][0], levothyroxine)

    # Label Match
    response = rxnorm.search("levothyroxine")
    assert response["match_type"] == MatchType.LABEL
    assert len(response["records"]) == 1
    compare_records(response["records"][0], levothyroxine)

    # Alias Match
    response = rxnorm.search("Thyroxin")
    assert response["match_type"] == MatchType.ALIAS
    assert len(response["records"]) == 1
    compare_records(response["records"][0], levothyroxine)

    response = rxnorm.search("LT4")
    assert response["match_type"] == MatchType.ALIAS
    assert len(response["records"]) == 1
    compare_records(response["records"][0], levothyroxine)

<<<<<<< HEAD
    # no trade name match -- trade name length > 20
=======
    # trade name matches fail because they exceed the max # limit
    response = rxnorm.search("Unithroid")
    assert response["match_type"] == MatchType.NO_MATCH

    response = rxnorm.search("Euthyrox")
    assert response["match_type"] == MatchType.NO_MATCH
>>>>>>> 3be11dfd

    # Xref Match
    response = rxnorm.search("DRUGBANK:DB00451")
    assert response["match_type"] == MatchType.XREF
    assert len(response["records"]) == 1
    compare_records(response["records"][0], levothyroxine)


def test_fluoxetine(fluoxetine, rxnorm):
    """Test that fluoxetine drug normalizes to correct drug concept."""
    # Concept ID Match
    response = rxnorm.search("RxCUI:4493")
    assert response["match_type"] == MatchType.CONCEPT_ID
    assert len(response["records"]) == 1
    compare_records(response["records"][0], fluoxetine)

    # Label Match
    response = rxnorm.search("fluoxetine")
    assert response["match_type"] == MatchType.LABEL
    assert len(response["records"]) == 1
    compare_records(response["records"][0], fluoxetine)


def test_fluoxetine_hydrochloride(fluoxetine_hydrochloride, rxnorm):
    """Test that fluoxetine_hydrochloride drug normalizes to correct drug
    concept.
    """
    # Concept ID Match
    response = rxnorm.search("RxCUI:227224")
    assert response["match_type"] == MatchType.CONCEPT_ID
    assert len(response["records"]) == 1
    compare_records(response["records"][0], fluoxetine_hydrochloride)

    # Label Match
    response = rxnorm.search("fluoxetine hydrochloride")
    assert response["match_type"] == MatchType.LABEL
    assert len(response["records"]) == 1
    compare_records(response["records"][0], fluoxetine_hydrochloride)


def test_no_match(rxnorm):
    """Test that a term normalizes to correct drug concept as a NO match."""
    # Misspelled name
    response = rxnorm.search("17-hydroxycorticosteroi")
    assert response["match_type"] == MatchType.NO_MATCH
    assert len(response["records"]) == 0

    # Not storing foreign synonyms
    response = rxnorm.search("cisplatino")
    assert response["match_type"] == MatchType.NO_MATCH
    assert len(response["records"]) == 0

    # Wrong Namespace
    response = rxnorm.search("rxnorm:3")
    assert response["match_type"] == MatchType.NO_MATCH

    # Test white space in between id
    response = rxnorm.search("rxcui: 3")
    assert response["match_type"] == MatchType.NO_MATCH

    # Should not store brand name concepts as identity record
    response = rxnorm.search("rxcui:202433")
    assert response["match_type"] == MatchType.NO_MATCH

    # Test empty query
    response = rxnorm.search("")
    assert response["match_type"] == MatchType.NO_MATCH
    assert len(response["records"]) == 0


def test_brand_name_to_concept(rxnorm):
    """Test that brand names are correctly linked to identity concept."""
    r = rxnorm.db.therapies.query(
        KeyConditionExpression=Key("label_and_type").eq("rxcui:1041527##rx_brand")
    )
    assert r["Items"][0]["concept_id"] == "rxcui:161"
    assert r["Items"][0]["concept_id"] != "rxcui:1041527"

    r = rxnorm.db.therapies.query(
        KeyConditionExpression=Key("label_and_type").eq("rxcui:218330##rx_brand")
    )
    assert r["Items"][0]["concept_id"] == "rxcui:44"
    assert r["Items"][0]["concept_id"] != "rxcui:218330"


def test_xref_lookup(rxnorm, bifidobacterium_infantis, cisplatin, amiloride):
    """Test that xref lookup resolves to correct concept."""
    response = rxnorm.search("mmsl:d07347")
    assert response["match_type"] == MatchType.ASSOCIATED_WITH
    assert len(response["records"]) == 1
    compare_records(response["records"][0], bifidobacterium_infantis)

    response = rxnorm.search("mesh:D002945")
    assert response["match_type"] == MatchType.ASSOCIATED_WITH
    assert len(response["records"]) == 1
    compare_records(response["records"][0], cisplatin)

    response = rxnorm.search("atc:C03DB01")
    assert response["match_type"] == MatchType.ASSOCIATED_WITH
    assert len(response["records"]) == 1
    compare_records(response["records"][0], amiloride)


def test_meta_info(rxnorm):
    """Test that the meta field is correct."""
    response = rxnorm.fetch_meta()
    assert response.data_license == "UMLS Metathesaurus"
    assert response.data_license_url == \
           "https://www.nlm.nih.gov/research/umls/rxnorm/docs/termsofservice.html"
    assert dt.strptime(response.version, "%Y%m%d")
    assert response.data_url == \
           "https://www.nlm.nih.gov/research/umls/rxnorm/docs/rxnormfiles.html"
    assert not response.rdp_url
    assert response.data_license_attributes == {
        "non_commercial": False,
        "share_alike": False,
        "attribution": True
    }<|MERGE_RESOLUTION|>--- conflicted
+++ resolved
@@ -418,11 +418,7 @@
             "mmsl:d00278",
             "unii:Q51BO43MG4"
         ],
-<<<<<<< HEAD
         # trade names length > 20
-=======
->>>>>>> 3be11dfd
-        "trade_names": []
     }
     return Drug(**params)
 
@@ -819,16 +815,12 @@
     assert len(response["records"]) == 1
     compare_records(response["records"][0], levothyroxine)
 
-<<<<<<< HEAD
-    # no trade name match -- trade name length > 20
-=======
     # trade name matches fail because they exceed the max # limit
     response = rxnorm.search("Unithroid")
     assert response["match_type"] == MatchType.NO_MATCH
 
     response = rxnorm.search("Euthyrox")
     assert response["match_type"] == MatchType.NO_MATCH
->>>>>>> 3be11dfd
 
     # Xref Match
     response = rxnorm.search("DRUGBANK:DB00451")
