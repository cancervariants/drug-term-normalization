"""Test that the chEMBL therapy normalizer works as intended."""
import pytest
from therapy.normalizers import ChEMBL
from therapy.models import Drug
from therapy.normalizers.base import MatchType
from therapy import PROJECT_ROOT


@pytest.fixture(scope='module')
def chembl():
    """Create a chEMBL normalizer instance."""
    chembl_db = PROJECT_ROOT / 'tests' / 'unit' / 'data' / 'chembl_27_test.db'
    c = ChEMBL(data_path=chembl_db)
    return c


@pytest.fixture(scope='module')
def cisplatin():
    """Create a cisplatin drug fixture."""
    params = {
        'label': 'CISPLATIN',
        'concept_identifier': 'chembl:CHEMBL11359',
        'aliases': list(),
        'other_identifiers': list(),
    }
    return Drug(**params)


@pytest.fixture(scope='module')
def l745870():
    """Create a L-745870 drug fixture"""
    params = {
        'label': 'L-745870',
        'concept_identifier': 'chembl:CHEMBL267014',
        'aliases': list(('L-745870',)),
        'other_identifiers': list(),
        'max_phase': 0,
    }
    return Drug(**params)


def test_case_sensitive_primary(cisplatin, chembl):
    """Test that cisplatin term normalizes to correct drug concept
    as a PRIMARY match.
    """
    normalizer_response = chembl.normalize('CISPLATIN')
    assert normalizer_response.match_type == MatchType.PRIMARY
    assert len(normalizer_response.records) == 2
    normalized_drug = normalizer_response.records[0]
    assert normalized_drug.label == cisplatin.label
    assert normalized_drug.concept_identifier == cisplatin.concept_identifier

    normalizer_response = chembl.normalize('chembl:CHEMBL11359')
    assert normalizer_response.match_type == MatchType.PRIMARY
    assert len(normalizer_response.records) == 1
    normalized_drug = normalizer_response.records[0]
    assert normalized_drug.label == cisplatin.label
    assert normalized_drug.concept_identifier == cisplatin.concept_identifier

    normalizer_response = chembl.normalize('CHEMBL11359')
    assert normalizer_response.match_type == MatchType.PRIMARY
    assert len(normalizer_response.records) == 1
    normalized_drug = normalizer_response.records[0]
    assert normalized_drug.label == cisplatin.label
    assert normalized_drug.concept_identifier == cisplatin.concept_identifier


def test_case_insensitive_primary(cisplatin, chembl):
    """Tests that cisplatin term normalizes to correct drug concept
    as CASE_INSENSITIVE_PRIMARY, NAMESPACE_CASE_INSENSITIVE matches.
    """
    normalizer_response = chembl.normalize('cisplatin')
    assert normalizer_response.match_type == MatchType.CASE_INSENSITIVE_PRIMARY
    assert len(normalizer_response.records) == 2
    normalized_drug = normalizer_response.records[0]
    assert normalized_drug.label == cisplatin.label
    assert normalized_drug.concept_identifier == cisplatin.concept_identifier

    normalizer_response = chembl.normalize('chembl:chembl11359')
    assert normalizer_response.match_type == MatchType.CASE_INSENSITIVE_PRIMARY
    assert len(normalizer_response.records) == 1
    normalized_drug = normalizer_response.records[0]
    assert normalized_drug.label == cisplatin.label
    assert normalized_drug.concept_identifier == cisplatin.concept_identifier

    normalizer_response = chembl.normalize('cHEmbl:CHEMBL11359')
    assert normalizer_response.match_type == \
           MatchType.NAMESPACE_CASE_INSENSITIVE
    assert len(normalizer_response.records) == 1
    normalized_drug = normalizer_response.records[0]
    assert normalized_drug.label == cisplatin.label
    assert normalized_drug.concept_identifier == cisplatin.concept_identifier

    normalizer_response = chembl.normalize('cHEmbl:chembl11359')
    assert normalizer_response.match_type == MatchType.CASE_INSENSITIVE_PRIMARY
    assert len(normalizer_response.records) == 1
    normalized_drug = normalizer_response.records[0]
    assert normalized_drug.label == cisplatin.label
    assert normalized_drug.concept_identifier == cisplatin.concept_identifier


<<<<<<< HEAD
def test_license_info(cisplatin, chembl):
    """Test that license info is present in meta field."""
    normalizer_response = chembl.normalize('cisplatin')
    assert normalizer_response.meta_.data_license == 'CC BY-SA 3.0'
    assert normalizer_response.meta_.data_license_url == \
           'https://creativecommons.org/licenses/by-sa/3.0/'
=======
def test_case_sensitive_alias(cisplatin, chembl):
    """Tests that alias term normalizes correctly"""
    normalizer_response = chembl.normalize('cis-diamminedichloroplatinum(II)')
    assert normalizer_response.match_type == MatchType.ALIAS
    assert len(normalizer_response.records) == 1
    normalized_drug = normalizer_response.records[0]
    assert normalized_drug.label == cisplatin.label
    assert normalized_drug.concept_identifier == cisplatin.concept_identifier


def test_case_insensitive_alias(cisplatin, chembl):
    """Tests that case-insensitive alias term normalizes correctly"""
    normalizer_response = chembl.normalize('INT230-6 COMPONENT CISPLATIn')
    assert normalizer_response.match_type == MatchType.CASE_INSENSITIVE_ALIAS
    normalized_drug = normalizer_response.records[0]
    assert normalized_drug.label == cisplatin.label
    assert normalized_drug.concept_identifier == cisplatin.concept_identifier


def test_no_match(chembl):
    """Test that term normalizes to NO match"""
    normalizer_response = chembl.normalize('cisplati')
    assert normalizer_response.match_type == MatchType.NO_MATCH
    assert len(normalizer_response.records) == 0


def test_query_with_symbols(l745870, chembl):
    """Test that L-745870 normalizes to PRIMARY and CASE_INSENSITIVE match"""
    normalizer_response = chembl.normalize('L-745870')
    assert normalizer_response.match_type == MatchType.PRIMARY
    assert len(normalizer_response.records) == 1
    normalized_drug = normalizer_response.records[0]
    assert normalized_drug.label == l745870.label
    assert normalized_drug.concept_identifier == l745870.concept_identifier
    assert normalized_drug.aliases == l745870.aliases
    assert normalized_drug.concept_identifier == l745870.concept_identifier
    assert normalized_drug.max_phase == l745870.max_phase

    normalizer_response = chembl.normalize('l-745870')
    assert normalizer_response.match_type == MatchType.CASE_INSENSITIVE_PRIMARY
    assert len(normalizer_response.records) == 1

    normalizer_response = chembl.normalize('L - 745870')
    assert normalizer_response.match_type == MatchType.NO_MATCH


def test_case_empty_query(chembl):
    """Test that empty query normalizes to NO match"""
    normalizer_response = chembl.normalize('')
    assert normalizer_response.match_type == MatchType.NO_MATCH
    assert len(normalizer_response.records) == 0
>>>>>>> 6311220b
<|MERGE_RESOLUTION|>--- conflicted
+++ resolved
@@ -98,15 +98,7 @@
     assert normalized_drug.label == cisplatin.label
     assert normalized_drug.concept_identifier == cisplatin.concept_identifier
 
-
-<<<<<<< HEAD
-def test_license_info(cisplatin, chembl):
-    """Test that license info is present in meta field."""
-    normalizer_response = chembl.normalize('cisplatin')
-    assert normalizer_response.meta_.data_license == 'CC BY-SA 3.0'
-    assert normalizer_response.meta_.data_license_url == \
-           'https://creativecommons.org/licenses/by-sa/3.0/'
-=======
+    
 def test_case_sensitive_alias(cisplatin, chembl):
     """Tests that alias term normalizes correctly"""
     normalizer_response = chembl.normalize('cis-diamminedichloroplatinum(II)')
@@ -158,4 +150,11 @@
     normalizer_response = chembl.normalize('')
     assert normalizer_response.match_type == MatchType.NO_MATCH
     assert len(normalizer_response.records) == 0
->>>>>>> 6311220b
+
+    
+def test_license_info(cisplatin, chembl):
+    """Test that license info is present in meta field."""
+    normalizer_response = chembl.normalize('cisplatin')
+    assert normalizer_response.meta_.data_license == 'CC BY-SA 3.0'
+    assert normalizer_response.meta_.data_license_url == \
+           'https://creativecommons.org/licenses/by-sa/3.0/'