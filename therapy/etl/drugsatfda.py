--- conflicted
+++ resolved
@@ -56,14 +56,9 @@
         meta["src_name"] = SourceName.DRUGSATFDA
         self.database.metadata.put_item(Item=meta)
 
-<<<<<<< HEAD
-    def _get_marketing_status(self, products: List, concept_id: str) -> Optional[str]:
-        """Get approval status from products list.
-=======
     def _get_marketing_status_rating(self, products: List, concept_id: str)\
             -> Optional[str]:
         """Get approval status rating from products list.
->>>>>>> 0bdf8928
         :param List products: list of individual FDA product objects
         :param str concept_id: FDA application concept ID, used in reporting error
             messages
