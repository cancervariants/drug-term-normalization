--- conflicted
+++ resolved
@@ -1,11 +1,7 @@
 {
     "_meta": {
         "hash": {
-<<<<<<< HEAD
-            "sha256": "e0887c745da48265183570227d9dbec0d19894d1d66d6ebdf753e303cf7e5757"
-=======
             "sha256": "98934922521d138605bc05e6eb8b831efe1695da77ba4b8a45a8b78feb3272c0"
->>>>>>> 915a3de9
         },
         "pipfile-spec": 6,
         "requires": {
