"""Main application for FastAPI"""
from therapy.query import QueryHandler, InvalidParameterException
<<<<<<< HEAD
from therapy.schemas import Service, MergedService
=======
from therapy.schemas import Service, NormalizationService
>>>>>>> ee452483
from fastapi import FastAPI, HTTPException, Query
from fastapi.openapi.utils import get_openapi
import html
from typing import Optional


query_handler = QueryHandler()
app = FastAPI(docs_url='/therapy', openapi_url='/therapy/openapi.json')


def custom_openapi():
    """Generate custom fields for OpenAPI response"""
    if app.openapi_schema:
        return app.openapi_schema
    openapi_schema = get_openapi(
        title="The VICC Therapy Normalizer",
        version="0.1.0",
        openapi_version="3.0.3",
        description="Normalize drugs and other therapy terms.",
        routes=app.routes
    )
#    openapi_schema['info']['license'] = {  # TODO
#        "name": "Name-of-license",
#        "url": "http://www.to-be-determined.com"
#    }
    openapi_schema['info']['contact'] = {  # TODO
        "name": "Alex H. Wagner",
        "email": "Alex.Wagner@nationwidechildrens.org"
    }
    app.openapi_schema = openapi_schema
    return app.openapi_schema


app.openapi = custom_openapi

# endpoint description text
get_matches_summary = """Given query, provide highest matches from
                     each source."""
response_descr = "A response to a validly-formed query."
q_descr = "Therapy to normalize."
keyed_descr = """Optional. If true, return response as key-value pairs of
              sources to source matches. False by default"""
incl_descr = """Optional. Comma-separated list of source names to include in
             response. Will exclude all other sources. Will return HTTP
             status code 422: Unprocessable Entity if both 'incl' and
             'excl' parameters are given."""
excl_descr = """Optional. Comma-separated list of source names to exclude in
             response. Will include all other sources. Will return HTTP
             status code 422: Unprocessable Entity if both 'incl' and
             'excl' parameters are given."""


@app.get("/therapy/search",
         summary=get_matches_summary,
         operation_id="getQueryResponse",
         response_description=response_descr,
         response_model=Service)
def get_matches(q: str = Query(..., description=q_descr),
                keyed: Optional[bool] = Query(False, description=keyed_descr),
                incl: Optional[str] = Query('', description=incl_descr),
                excl: Optional[str] = Query('', description=excl_descr)):
    """For each source, return strongest-match concepts for query string
    provided by user.

    :param q: therapy search term
    :param keyed: if true, response is structured as key/value pair of
        sources to source match lists.
    :param incl: comma-separated list of sources to include, with all others
        excluded. Raises HTTPException if both `incl` and `excl` are given.
    :param excl: comma-separated list of sources exclude, with all others
        included. Raises HTTPException if both `incl` and `excl` are given.

    :returns: JSON response with matched records and source metadata
    """
    try:
<<<<<<< HEAD
        response = query_handler.search_sources(html.unescape(q), keyed=keyed,
                                                incl=incl, excl=excl)
=======
        response = query_handler.search(html.unescape(q), keyed=keyed,
                                        incl=incl, excl=excl)
>>>>>>> ee452483
    except InvalidParameterException as e:
        raise HTTPException(status_code=422, detail=str(e))
    return response

<<<<<<< HEAD

merged_matches_summary = """Given query, provide merged record from given
                            sources."""
merged_response_descr = ""
merged_q_descr = ""


@app.get("/therapy/normalize",
         summary=merged_matches_summary,
         operation_id="getQuerymergedResponse",
         response_description=merged_response_descr,
         response_model=MergedService)
def get_merged_matches(q: str = Query(..., description=merged_q_descr)):
    """Return merged strongest-match concept for query string provided by
    user.

    :param q: therapy search term
    """
    try:
        response = query_handler.search_groups(q)
=======
    return response


normalize_summary = """Given query, provide merged record from given
                    sources."""
q_descr_norm = "Therapy term to normalize."


@app.get("/therapy/normalize",
         summary=normalize_summary,
         operation_id="getQueryNormalization",
         response_model=NormalizationService)
def normalize_query(q: str = Query(..., description=q_descr_norm)):
    """Return a single normalized and merged concept for given esarch terms.

    :param str q: therapy search term
    :returns: JSON response with merged record
    """
    try:
        response = query_handler.normalize(html.unescape(q))
>>>>>>> ee452483
    except InvalidParameterException as e:
        raise HTTPException(status_code=422, detail=str(e))
    return response<|MERGE_RESOLUTION|>--- conflicted
+++ resolved
@@ -1,10 +1,6 @@
 """Main application for FastAPI"""
 from therapy.query import QueryHandler, InvalidParameterException
-<<<<<<< HEAD
-from therapy.schemas import Service, MergedService
-=======
 from therapy.schemas import Service, NormalizationService
->>>>>>> ee452483
 from fastapi import FastAPI, HTTPException, Query
 from fastapi.openapi.utils import get_openapi
 import html
@@ -80,18 +76,12 @@
     :returns: JSON response with matched records and source metadata
     """
     try:
-<<<<<<< HEAD
         response = query_handler.search_sources(html.unescape(q), keyed=keyed,
                                                 incl=incl, excl=excl)
-=======
-        response = query_handler.search(html.unescape(q), keyed=keyed,
-                                        incl=incl, excl=excl)
->>>>>>> ee452483
     except InvalidParameterException as e:
         raise HTTPException(status_code=422, detail=str(e))
     return response
 
-<<<<<<< HEAD
 
 merged_matches_summary = """Given query, provide merged record from given
                             sources."""
@@ -103,7 +93,7 @@
          summary=merged_matches_summary,
          operation_id="getQuerymergedResponse",
          response_description=merged_response_descr,
-         response_model=MergedService)
+         response_model=NormalizationService)
 def get_merged_matches(q: str = Query(..., description=merged_q_descr)):
     """Return merged strongest-match concept for query string provided by
     user.
@@ -112,28 +102,6 @@
     """
     try:
         response = query_handler.search_groups(q)
-=======
-    return response
-
-
-normalize_summary = """Given query, provide merged record from given
-                    sources."""
-q_descr_norm = "Therapy term to normalize."
-
-
-@app.get("/therapy/normalize",
-         summary=normalize_summary,
-         operation_id="getQueryNormalization",
-         response_model=NormalizationService)
-def normalize_query(q: str = Query(..., description=q_descr_norm)):
-    """Return a single normalized and merged concept for given esarch terms.
-
-    :param str q: therapy search term
-    :returns: JSON response with merged record
-    """
-    try:
-        response = query_handler.normalize(html.unescape(q))
->>>>>>> ee452483
     except InvalidParameterException as e:
         raise HTTPException(status_code=422, detail=str(e))
     return response