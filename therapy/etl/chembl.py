--- conflicted
+++ resolved
@@ -3,13 +3,8 @@
 from therapy import PROJECT_ROOT
 from ftplib import FTP
 import logging
-<<<<<<< HEAD
 import tarfile
-from therapy.schemas import SourceName, NamespacePrefix, ApprovalStatus
-=======
-import tarfile  # noqa: F401
 from therapy.schemas import SourceName, NamespacePrefix, ApprovalStatus, Meta
->>>>>>> 0b19f050
 import sqlite3
 import os
 import shutil
