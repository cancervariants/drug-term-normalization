--- conflicted
+++ resolved
@@ -308,22 +308,10 @@
 
     def _add_meta(self):
         """Add DrugBank metadata."""
-<<<<<<< HEAD
-        self._database.metadata.put_item(
-            Item={
-                'src_name': SourceName.DRUGBANK.value,
-                'data_license': 'CC BY-NC 4.0',
-                'data_license_url':
-                    'https://creativecommons.org/licenses/by-nc/4.0/legalcode',
-                'version': self._version,
-                'data_url': self._data_url
-            }
-        )
-=======
         meta = Meta(data_license='CC BY-NC 4.0',
                     data_license_url='https://creativecommons.org/licenses/by-nc/4.0/legalcode',  # noqa: E501
-                    version='5.1.7',
-                    data_url='https://go.drugbank.com/releases/5-1-7/downloads/all-full-database',  # noqa: E501
+                    version=self._version,
+                    data_url=self._data_url,
                     rdp_url='http://reusabledata.org/drugbank.html',
                     data_license_attributes={
                         'non_commercial': True,
@@ -332,5 +320,4 @@
                     })
         params = dict(meta)
         params['src_name'] = SourceName.DRUGBANK.value
-        self.database.metadata.put_item(Item=params)
->>>>>>> 0b19f050
+        self._database.metadata.put_item(Item=params)