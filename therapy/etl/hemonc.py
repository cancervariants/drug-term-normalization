--- conflicted
+++ resolved
@@ -31,7 +31,6 @@
         self.disease_normalizer = DiseaseNormalizer(self.database.endpoint_url)
 
     def _download_data(self) -> None:
-<<<<<<< HEAD
         """Download HemOnc.org source data. Harvard's DataVerse platform
         requires a login and acceptance of terms to download, so it's not
         easily automatable. End users should go directly to the HemOnc page
@@ -40,11 +39,6 @@
             hemonc_rels_<version>.csv
             hemonc_synonyms_<version>.csv
         where <version> is the date given in the original filename.
-=======
-        """Download HemOnc.org source data.
-
-        Raises download exception for now -- HTTP authorization may be possible?
->>>>>>> b820a45f
         """
         msg = (f"No download for HemOnc data available -- files must be "
                f"placed manually in the {self._src_dir.absolute()} "
