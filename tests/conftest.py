--- conflicted
+++ resolved
@@ -126,16 +126,10 @@
     """
 
     def test_source_factory(EtlClass: Base):  # noqa: N803
-<<<<<<< HEAD
         if is_test_env:
             _logger.debug(f"Reloading DB with data from {TEST_DATA_DIRECTORY}")
-            test_class = EtlClass(database, TEST_DATA_DIRECTORY)  # type: ignore
-            test_class._normalize_disease = disease_normalizer
-=======
-        if IS_TEST_ENV:
-            test_class = EtlClass(db, test_data / EtlClass.__name__.lower())  # type: ignore
-            test_class._normalize_disease = mock_disease_normalizer  # type: ignore
->>>>>>> 98e3f013
+            test_class = EtlClass(database, test_data / EtlClass.__name__.lower())  # type: ignore
+            test_class._normalize_disease = disease_normalizer  # type: ignore
             test_class.perform_etl(use_existing=True)
 
         class QueryGetter:
