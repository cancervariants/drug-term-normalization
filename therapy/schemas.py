"""This module contains data models for representing VICC normalized
therapy records.
"""
from typing import List, Optional, Dict, Union, Any, Type
from enum import Enum, IntEnum
from datetime import datetime

<<<<<<< HEAD
from pydantic import BaseModel, StrictBool
=======
>>>>>>> f527cb19
from ga4gh.vrsatile.pydantic.vrsatile_model import ValueObjectDescriptor
from pydantic import BaseModel, StrictBool


class Therapy(BaseModel):
    """A procedure or substance used in the treatment of a disease."""

    class Config:
        """Configure model"""

        @staticmethod
        def schema_extra(schema: Dict[str, Any],
                         model: Type["Therapy"]) -> None:
            """Configure OpenAPI schema"""
            for prop in schema.get("properties", {}).values():
                prop.pop("title", None)


class ApprovalStatus(str, Enum):
    """Define string constraints for approval status attribute."""

    WITHDRAWN = "withdrawn"
    APPROVED = "approved"
    INVESTIGATIONAL = "investigational"


class PhaseEnum(IntEnum):
    """An enumerated drug development phase type."""

    preclinical = 0
    phase_i_trials = 1
    phase_ii_trials = 2
    phase_iii_trials = 3
    approved = 4


class HasIndication(BaseModel):
    """Data regarding FDA indication. Currently specific to HemOnc.org data."""

    disease_id: str
    disease_label: str
    normalized_disease_id: Optional[str]

    class Config:
        """Configure Drug class"""

        @staticmethod
        def schema_extra(schema: Dict[str, Any],
                         model: Type["Drug"]) -> None:
            """Configure OpenAPI schema"""
            if "title" in schema.keys():
                schema.pop("title", None)
            for prop in schema.get("properties", {}).values():
                prop.pop("title", None)
            schema["example"] = [
                {
                    "disease_id": "hemonc:671",
                    "disease_label": "Testicular cancer",
                    "normalized_disease_id": "ncit:C7251"
                },
                {
                    "disease_id": "hemonc:645",
                    "disease_label": "Ovarian cancer",
                    "normalized_disease_id": "ncit:C7431"
                },
                {
                    "disease_id": "hemonc:569",
                    "disease_label": "Bladder cancer",
                    "normalized_disease_id": "ncit:C9334"
                }
            ]


class Drug(Therapy):
    """A pharmacologic substance used to treat a medical condition."""

    concept_id: str
    label: Optional[str] = None
    aliases: Optional[List[str]] = []
    trade_names: Optional[List[str]] = []
    xrefs: Optional[List[str]] = []
    associated_with: Optional[List[str]] = []
    approval_status: Optional[ApprovalStatus] = None
    approval_year: Optional[List[int]] = []
    has_indication: Optional[List[HasIndication]] = []

    class Config:
        """Configure Drug class"""

        @staticmethod
        def schema_extra(schema: Dict[str, Any],
                         model: Type["Drug"]) -> None:
            """Configure OpenAPI schema"""
            if "title" in schema.keys():
                schema.pop("title", None)
            for prop in schema.get("properties", {}).values():
                prop.pop("title", None)
            schema["example"] = {
                "label": "CISPLATIN",
                "concept_id": "chembl:CHEMBL11359",
                "aliases": [
                    "Cisplatin",
                    "Cis-Platinum II",
                    "Cisplatinum",
                    "cis-diamminedichloroplatinum(II)",
                    "CIS-DDP",
                    "INT-230-6 COMPONENT CISPLATIN",
                    "INT230-6 COMPONENT CISPLATIN",
                    "NSC-119875",
                    "Platinol",
                    "Platinol-Aq"
                ],
                "xrefs": [],
                "associated_with": None,
                "approval_status": "approved",
                "approval_year": [],
                "has_indication": [],
                "trade_names": ["PLATINOL", "PLATINOL-AQ", "CISPLATIN"]
            }


class MatchType(IntEnum):
    """Define string constraints for use in Match Type attributes.

    Concept_ID=100; Label=80; Trade Name=80; Alias=60; Fuzzy=20; No Match=0
    """

    CONCEPT_ID = 100
    LABEL = 80
    TRADE_NAME = 80
    ALIAS = 60
    XREF = 60
    ASSOCIATED_WITH = 60
    FUZZY_MATCH = 20
    NO_MATCH = 0


class SourcePriority(IntEnum):
    """Define constraints for Source Priority Rankings."""

    RXNORM = 1
    NCIT = 2
    HEMONC = 3
    DRUGBANK = 4
    GUIDETOPHARMACOLOGY = 5
    CHEMBL = 6
    CHEMIDPLUS = 7
    WIKIDATA = 10


class SourceName(str, Enum):
    """Define string constraints to ensure consistent capitalization."""

    WIKIDATA = "Wikidata"
    CHEMBL = "ChEMBL"
    NCIT = "NCIt"
    DRUGBANK = "DrugBank"
    CHEMIDPLUS = "ChemIDplus"
    RXNORM = "RxNorm"
    HEMONC = "HemOnc"
    GUIDETOPHARMACOLOGY = "GuideToPHARMACOLOGY"


class SourceIDAfterNamespace(Enum):
    """Define string constraints after namespace."""

    WIKIDATA = "Q"
    CHEMBL = "CHEMBL"
    DRUGBANK = "DB"
    NCIT = "C"
    CHEMIDPLUS = ""
    RXNORM = ""
    HEMONC = ""
    GUIDETOPHARMACOLOGY = ""


class NamespacePrefix(Enum):
    """Define string constraints for namespace prefixes on concept IDs."""

    CHEMIDPLUS = "chemidplus"
    CASREGISTRY = CHEMIDPLUS
    PUBCHEMCOMPOUND = "pubchem.compound"
    PUBCHEMSUBSTANCE = "pubchem.substance"
    CHEMBL = "chembl"
    RXNORM = "rxcui"
    DRUGBANK = "drugbank"
    WIKIDATA = "wikidata"
    HEMONC = "hemonc"
    NCIT = "ncit"
    ISO = "iso"
    UMLS = "umls"
    CHEBI = "CHEBI"
    KEGGCOMPOUND = "kegg.compound"
    KEGGDRUG = "kegg.drug"
    BINDINGDB = "bindingdb"
    PHARMGKB = "pharmgkb.drug"
    CHEMSPIDER = "chemspider"
    ZINC = "zinc"
    PDB = "pdb"
    THERAPEUTICTARGETSDB = "ttd"
    IUPHAR = "iuphar"
    IUPHAR_LIGAND = "iuphar.ligand"
    GUIDETOPHARMACOLOGY = IUPHAR_LIGAND
    INCHIKEY = "inchikey"
    UNII = "unii"
    ATC = "atc"  # Anatomical Therapeutic Chemical Classification System
    CVX = "cvx"  # Vaccines Administered
    MMSL = "mmsl"  # Multum MediSource Lexicon
    MSH = "mesh"  # Medical Subject Headings
    MTHCMSFRF = "mthcmsfrf"  # CMS Formulary Reference File
    USP = "usp"  # USP Compendial Nomenclature
    VANDF = "vandf"  # Veterans Health Administration National Drug File
    UNIPROT = "uniprot"
    DRUGCENTRAL = "drugcentral"


class DataLicenseAttributes(BaseModel):
    """Define constraints for data license attributes."""

    non_commercial: StrictBool
    share_alike: StrictBool
    attribution: StrictBool


class ItemTypes(str, Enum):
    """Item types used in DynamoDB."""

    # Must be in descending MatchType order.
    LABEL = "label"
    TRADE_NAMES = "trade_name"
    ALIASES = "alias"
    XREFS = "xref"
    ASSOCIATED_WITH = "associated_with"


class SourceMeta(BaseModel):
    """Metadata for a given source to return in response object."""

    data_license: str
    data_license_url: str
    version: str
    data_url: Optional[str]
    rdp_url: Optional[str]
    data_license_attributes: Dict[str, StrictBool]

    class Config:
        """Configure OpenAPI schema"""

        @staticmethod
        def schema_extra(schema: Dict[str, Any],
                         model: Type["SourceMeta"]) -> None:
            """Configure OpenAPI schema"""
            if "title" in schema.keys():
                schema.pop("title", None)
            for prop in schema.get("properties", {}).values():
                prop.pop("title", None)
            schema["example"] = {
                "data_license": "CC BY-SA 3.0",
                "data_license_url":
                    "https://creativecommons.org/licenses/by-sa/3.0/",
                "version": "27",
                "data_url":
                    "http://ftp.ebi.ac.uk/pub/databases/chembl/ChEMBLdb/releases/chembl_27/",  # noqa: E501
                "rdp_url": "http://reusabledata.org/chembl.html",
                "data_license_attributes": {
                    "non_commercial": False,
                    "share_alike": True,
                    "attribution": True
                }
            }


class MatchesKeyed(BaseModel):
    """Container for matching information from an individual source.
    Used when matches are requested as an object, not an array.
    """

    match_type: MatchType
    records: List[Drug]
    source_meta_: SourceMeta

    class Config:
        """Configure OpenAPI schema"""

        @staticmethod
        def schema_extra(schema: Dict[str, Any],
                         model: Type["MatchesKeyed"]) -> None:
            """Configure OpenAPI schema"""
            if "title" in schema.keys():
                schema.pop("title", None)
            for prop in schema.get("properties", {}).values():
                prop.pop("title", None)
            schema["example"] = {
                "match_type": 0,
                "records": [],
                "source_meta_": {
                    "data_license": "CC BY-SA 3.0",
                    "data_license_url":
                        "https://creativecommons.org/licenses/by-sa/3.0/",
                    "version": "27",
                    "data_url":
                        "http://ftp.ebi.ac.uk/pub/databases/chembl/ChEMBLdb/releases/chembl_27/",  # noqa: E501
                    "rdp_url": "http://reusabledata.org/chembl.html",
                    "data_license_attributes": {
                        "non_commercial": False,
                        "share_alike": True,
                        "attribution": True
                    }
                },
            }


class MatchesListed(BaseModel):
    """Container for matching information from an individual source.
    Used when matches are requested as an array, not an object.
    """

    source: SourceName
    match_type: MatchType
    records: List[Drug]
    source_meta_: SourceMeta

    class Config:
        """Configure openAPI schema"""

        @staticmethod
        def schema_extra(schema: Dict[str, Any],
                         model: Type["MatchesListed"]) -> None:
            """Configure OpenAPI schema"""
            if "title" in schema.keys():
                schema.pop("title", None)
            for prop in schema.get("properties", {}).values():
                prop.pop("title", None)
            schema["example"] = {
                "normalizer": "ChEMBL",
                "match_type": 0,
                "records": [],
                "source_meta_": {
                    "data_license": "CC BY-SA 3.0",
                    "data_license_url":
                        "https://creativecommons.org/licenses/by-sa/3.0/",
                    "version": "27",
                    "data_url":
                        "http://ftp.ebi.ac.uk/pub/databases/chembl/ChEMBLdb/releases/chembl_27/",  # noqa: E501
                    "rdp_url": "http://reusabledata.org/chembl.html",
                    "data_license_attributes": {
                        "non_commercial": False,
                        "share_alike": True,
                        "attribution": True
                    }
                },
            }


class FDAStatus(BaseModel):
    """VOD Extension class for FDA status/indication attributes."""

    approval_status: Optional[ApprovalStatus]
    approval_year: Optional[List[int]]
    has_indication: Optional[List[Union[Dict, ValueObjectDescriptor]]]


class ServiceMeta(BaseModel):
    """Metadata regarding the therapy-normalization service."""

    name = "thera-py"
    version: str
    response_datetime: datetime
    url: str

    class Config:
        """Configure OpenAPI schema"""

        @staticmethod
        def schema_extra(schema: Dict[str, Any],
                         model: Type["SourceMeta"]) -> None:
            """Configure OpenAPI schema"""
            if "title" in schema.keys():
                schema.pop("title", None)
            for prop in schema.get("properties", {}).values():
                prop.pop("title", None)
            schema["example"] = {
                "name": "thera-py",
                "version": "0.1.0",
                "response_datetime": "2021-04-05T16:44:15.367831",
                "url": "https://github.com/cancervariants/therapy-normalization"  # noqa: E501
            }


class NormalizationService(BaseModel):
    """Response containing one or more merged records and source data."""

    query: str
    warnings: Optional[Dict]
    match_type: MatchType
    therapy_descriptor: Optional[ValueObjectDescriptor]
    source_meta_: Optional[Dict[SourceName, SourceMeta]]
    service_meta_: ServiceMeta

    class Config:
        """Configure OpenAPI schema"""

        @staticmethod
        def schema_extra(schema: Dict[str, Any],
                         model: Type["NormalizationService"]) -> None:
            """Configure OpenAPI schema"""
            if "title" in schema.keys():
                schema.pop("title", None)
            for prop in schema.get("properties", {}).values():
                prop.pop("title", None)
            schema["example"] = {
                "query": "cisplatin",
                "warnings": None,
                "match_type": 80,
                "therapy_descriptor": {
                    "id": "normalize.therapy:cisplatin",
                    "type": "TherapyDescriptor",
                    "therapy_id": "rxcui:2555",
                    "label": "cisplatin",
                    "xrefs": [
                        "ncit:C376", "chemidplus:15663-27-1",
                        "wikidata:Q412415"
                    ],
                    "alternate_labels": [
                        "CIS-DDP", "cis Platinum", "DDP",
                        "Dichlorodiammineplatinum",
                        "1,2-Diaminocyclohexaneplatinum II citrate",
                        "CISplatin",
                        "cis Diamminedichloroplatinum",
                        "CDDP",
                        "Diamminodichloride, Platinum",
                        "cis-Dichlorodiammineplatinum(II)",
                        "cis-Platinum",
                        "cis-diamminedichloroplatinum(II)",
                        "cis-Diamminedichloroplatinum(II)",
                        "Cis-DDP",
                        "cis-Diamminedichloroplatinum",
                        "cis-Diaminedichloroplatinum",
                        "Platinol-AQ", "Platinol",
                        "Platinum Diamminodichloride"
                    ],
                    "extensions": [
                        {
                            "type": "Extension",
                            "name": "trade_names",
                            "value": [
                                "Platinol", "Cisplatin"
                            ]
                        },
                        {
                            "type": "Extension",
                            "name": "associated_with",
                            "value": [
                                "atc:L01XA01",
                                "mmsl:4456",
                                "chebi:CHEBI:27899",
                                "pubchem.compound:5702198",
                                "umls:C0008838",
                                "usp:m17910",
                                "fda:Q20Q21Q62J",
                                "mmsl:d00195",
                                "mthspl:Q20Q21Q62J",
                                "mmsl:31747",
                                "mesh:D002945",
                                "vandf:4018139"
                            ]
                        }
                    ]
                },
                "source_meta_": {
                    "RxNorm": {
                        "data_license": "UMLS Metathesaurus",
                        "data_license_url": "https://www.nlm.nih.gov/research/umls/rxnorm/docs/termsofservice.html",  # noqa: E501
                        "version": "20210104",
                        "data_url": "https://www.nlm.nih.gov/research/umls/rxnorm/docs/rxnormfiles.html",  # noqa: E501
                        "rdp_url": None,
                        "data_license_attributes": {
                            "non_commercial": False,
                            "attribution": True,
                            "share_alike": False
                        }
                    },
                    "NCIt": {
                        "data_license": "CC BY 4.0",
                        "data_license_url": "https://creativecommons.org/licenses/by/4.0/legalcode",  # noqa: E501
                        "version": "20.09d",
                        "data_url": "https://evs.nci.nih.gov/ftp1/NCI_Thesaurus/archive/20.09d_Release/",  # noqa: E501
                        "rdp_url": "http://reusabledata.org/ncit.html",
                        "data_license_attributes": {
                            "non_commercial": False,
                            "attribution": True,
                            "share_alike": False
                        }
                    },
                    "ChemIDplus": {
                        "data_license": "custom",
                        "data_license_url": "https://www.nlm.nih.gov/databases/download/terms_and_conditions.html",  # noqa: E501
                        "version": "20200327", "data_url": "ftp://ftp.nlm.nih.gov/nlmdata/.chemidlease/",  # noqa: E501
                        "rdp_url": None,
                        "data_license_attributes": {
                            "non_commercial": False,
                            "attribution": True,
                            "share_alike": False
                        }
                    },
                    "Wikidata": {
                        "data_license": "CC0 1.0",
                        "data_license_url": "https://creativecommons.org/publicdomain/zero/1.0/",  # noqa: E501
                        "version": "20200812",
                        "data_url": None,
                        "rdp_url": None,
                        "data_license_attributes": {
                            "non_commercial": False,
                            "attribution": False,
                            "share_alike": False
                        }
                    }
                },
                "service_meta_": {
                    "name": "thera-py",
                    "version": "0.1.0",
                    "response_datetime": "2021-04-05T16:44:15.367831",
                    "url": "https://github.com/cancervariants/therapy-normalization"  # noqa: E501
                }
            }


class SearchService(BaseModel):
    """Core response schema containing matches for each source"""

    query: str
    warnings: Optional[Dict]
    source_matches: Union[Dict[SourceName, MatchesKeyed], List[MatchesListed]]
    service_meta_: ServiceMeta

    class Config:
        """Enables orm_mode"""

        @staticmethod
        def schema_extra(schema: Dict[str, Any],
                         model: Type["SearchService"]) -> None:
            """Configure OpenAPI schema"""
            if "title" in schema.keys():
                schema.pop("title", None)
            for prop in schema.get("properties", {}).values():
                prop.pop("title", None)
            schema["example"] = {
                "query": "cisplatin",
                "warnings": None,
                "source_matches": [
                    {
                        "source": "ChemIDplus",
                        "match_type": 80,
                        "records": [
                            {
                                "label": "Cisplatin",
                                "concept_id": "chemidplus:15663-27-1",
                                "aliases": [
                                    "cis-Diaminedichloroplatinum",
                                    "1,2-Diaminocyclohexaneplatinum II citrate"
                                ],
                                "xrefs": ["drugbank:DB00515"],
                                "associated_with": ["fda:Q20Q21Q62J"],
                                "approval_status": None,
                                "trade_names": []
                            }
                        ],
                        "source_meta_": {
                            "data_license": "custom",
                            "data_license_url": "https://www.nlm.nih.gov/databases/download/terms_and_conditions.html",  # noqa: E501
                            "version": "20210204",
                            "data_url": "ftp://ftp.nlm.nih.gov/nlmdata/.chemidlease/",  # noqa: E501
                            "rdp_url": None,
                            "data_license_attributes": {
                                "non_commercial": False,
                                "attribution": True,
                                "share_alike": False
                            }
                        }
                    },
                    {
                        "source": "RxNorm",
                        "match_type": 80,
                        "records": [
                            {
                                "label": "cisplatin",
                                "concept_id": "rxcui:2555",
                                "aliases": [
                                    "cis-Dichlorodiammineplatinum(II)",
                                    "Platinum Diamminodichloride",
                                    "cis Diamminedichloroplatinum",
                                    "cis-diamminedichloroplatinum(II)",
                                    "cis-Diamminedichloroplatinum",
                                    "cis Platinum",
                                    "CDDP",
                                    "Dichlorodiammineplatinum",
                                    "cis-Platinum",
                                    "CISplatin",
                                    "cis-Diamminedichloroplatinum(II)",
                                    "Cis-DDP",
                                    "DDP",
                                    "Diamminodichloride, Platinum"
                                ],
                                "xrefs": [
                                    "drugbank:DB00515",
                                    "drugbank:DB12117"
                                ],
                                "associated_with": [
                                    "usp:m17910",
                                    "vandf:4018139",
                                    "mesh:D002945",
                                    "mthspl:Q20Q21Q62J",
                                    "mmsl:d00195",
                                    "atc:L01XA01",
                                    "mmsl:31747",
                                    "mmsl:4456"
                                ],
                                "approval_status": "approved",
                                "trade_names": [
                                    "Cisplatin",
                                    "Platinol"
                                ]
                            }
                        ],
                        "source_meta_": {
                            "data_license": "UMLS Metathesaurus",
                            "data_license_url": "https://www.nlm.nih.gov/research/umls/rxnorm/docs/termsofservice.html",  # noqa: E501
                            "version": "20210104",
                            "data_url": "https://www.nlm.nih.gov/research/umls/rxnorm/docs/rxnormfiles.html",  # noqa: E501
                            "rdp_url": None,
                            "data_license_attributes": {
                                "non_commercial": False,
                                "attribution": True,
                                "share_alike": False
                            }
                        }
                    },
                    {
                        "source": "NCIt",
                        "match_type": 80,
                        "records": [
                            {
                                "label": "Cisplatin",
                                "concept_id": "ncit:C376",
                                "aliases": [],
                                "xrefs": ["chemidplus:15663-27-1"],
                                "associated_with": [
                                    "umls:C0008838",
                                    "fda:Q20Q21Q62J",
                                    "chebi:CHEBI:27899"
                                ],
                                "approval_status": None,
                                "trade_names": []
                            }
                        ],
                        "source_meta_": {
                            "data_license": "CC BY 4.0",
                            "data_license_url": "https://creativecommons.org/licenses/by/4.0/legalcode",  # noqa: E501
                            "version": "20.09d",
                            "data_url": "https://evs.nci.nih.gov/ftp1/NCI_Thesaurus/archive/2020/20.09d_Release/",  # noqa: E501
                            "rdp_url": "http://reusabledata.org/ncit.html",
                            "data_license_attributes": {
                                "non_commercial": False,
                                "attribution": True,
                                "share_alike": False
                            }
                        }
                    },
                    {
                        "source": "Wikidata",
                        "match_type": 80,
                        "records": [
                            {
                                "label": "cisplatin",
                                "concept_id": "wikidata:Q412415",
                                "aliases": [
                                    "Platinol",
                                    "cis-diamminedichloroplatinum(II)",
                                    "CDDP",
                                    "Cis-DDP",
                                    "CIS-DDP",
                                    "Platinol-AQ"
                                ],
                                "xrefs": [
                                    "chemidplus:15663-27-1",
                                    "chembl:CHEMBL11359",
                                    "rxcui:2555",
                                    "drugbank:DB00515"
                                ],
                                "associated_with": [
                                    "pubchem.compound:5702198"
                                ],
                                "approval_status": None,
                                "trade_names": []
                            }
                        ],
                        "source_meta_": {
                            "data_license": "CC0 1.0",
                            "data_license_url": "https://creativecommons.org/publicdomain/zero/1.0/",  # noqa: E501
                            "version": "20210331",
                            "data_url": None,
                            "rdp_url": None,
                            "data_license_attributes": {
                                "non_commercial": False,
                                "attribution": False,
                                "share_alike": False
                            }
                        }
                    }
                ],
                "service_meta_": {
                    "name": "thera-py",
                    "version": "0.1.0",
                    "response_datetime": "2021-04-05T16:44:15.367831",
                    "url": "https://github.com/cancervariants/therapy-normalization"  # noqa: E501
                }
            }<|MERGE_RESOLUTION|>--- conflicted
+++ resolved
@@ -5,10 +5,6 @@
 from enum import Enum, IntEnum
 from datetime import datetime
 
-<<<<<<< HEAD
-from pydantic import BaseModel, StrictBool
-=======
->>>>>>> f527cb19
 from ga4gh.vrsatile.pydantic.vrsatile_model import ValueObjectDescriptor
 from pydantic import BaseModel, StrictBool
 
