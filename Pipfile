[[source]]
name = "pypi"
url = "https://pypi.org/simple"
verify_ssl = true

[dev-packages]

[packages]
pydantic = "*"
pytest = "*"
pre-commit = "*"
flake8 = "*"
flake8-docstrings = "*"
coverage = "*"
pytest-cov = "*"
coveralls = "*"
twine = "*"
jupyterlab = "*"
civicpy = "*"
thera-py = {editable = true, path = "."}
fastapi = "*"
uvicorn = "*"
click = "*"
<<<<<<< HEAD
alembic = "*"
cython = "*"
owlready2 = "*"
lxml = "*"
matplotlib = "*"
rdflib = "*"
=======
lxml = "*"
matplotlib = "*"
boto3 = "*"
>>>>>>> aedef24a

[requires]
python_version = "3.8"<|MERGE_RESOLUTION|>--- conflicted
+++ resolved
@@ -21,18 +21,13 @@
 fastapi = "*"
 uvicorn = "*"
 click = "*"
-<<<<<<< HEAD
 alembic = "*"
 cython = "*"
 owlready2 = "*"
-lxml = "*"
-matplotlib = "*"
 rdflib = "*"
-=======
 lxml = "*"
 matplotlib = "*"
 boto3 = "*"
->>>>>>> aedef24a
 
 [requires]
 python_version = "3.8"