"""This module contains data models for representing VICC normalized
therapy records.
"""
from typing import List, Optional, Dict, Union, Any, Type
from pydantic import BaseModel, StrictBool
from enum import Enum, IntEnum


class Therapy(BaseModel):
    """A procedure or substance used in the treatment of a disease."""

    label: str
    concept_id: str
    aliases: Optional[List[str]]
    other_identifiers: Optional[List[str]]
    xrefs: Optional[List[str]]

    class Config:
        """Configure model"""

        orm_mode = True

        @staticmethod
        def schema_extra(schema: Dict[str, Any],
                         model: Type['Therapy']) -> None:
            """Configure OpenAPI schema"""
            for prop in schema.get('properties', {}).values():
                prop.pop('title', None)


class ApprovalStatus(str, Enum):
    """Define string constraints for approval status attribute."""

    WITHDRAWN = "withdrawn"
    APPROVED = "approved"
    INVESTIGATIONAL = "investigational"


class PhaseEnum(IntEnum):
    """An enumerated drug development phase type."""

    preclinical = 0
    phase_i_trials = 1
    phase_ii_trials = 2
    phase_iii_trials = 3
    approved = 4


class Drug(Therapy):
    """A pharmacologic substance used to treat a medical condition."""

    approval_status: Optional[ApprovalStatus]
    trade_names: Optional[List[str]]
    label: Optional[str]

    class Config:
        """Enables orm_mode"""

        orm_mode = True

        @staticmethod
        def schema_extra(schema: Dict[str, Any],
                         model: Type['Drug']) -> None:
            """Configure OpenAPI schema"""
            if 'title' in schema.keys():
                schema.pop('title', None)
            for prop in schema.get('properties', {}).values():
                prop.pop('title', None)
            schema['example'] = {
                'label': 'CISPLATIN',
                'concept_identifier': 'chembl:CHEMBL11359',
                'aliases': [
                    'Cisplatin',
                    'Cis-Platinum II',
                    'Cisplatinum',
                    'cis-diamminedichloroplatinum(II)',
                    'CIS-DDP',
                    'INT-230-6 COMPONENT CISPLATIN',
                    'INT230-6 COMPONENT CISPLATIN',
                    'NSC-119875',
                    'Platinol',
                    'Platinol-Aq'
                ],
                'other_identifiers': [],
                'trade_name': [
                    'PLATINOL',
                    'PLATINOL-AQ',
                    'CISPLATIN'
                ]
            }


class DrugGroup(Therapy):
    """A grouping of drugs based on common pharmacological attributes."""

    description: str
    type_identifier: str
    drugs: List[Drug]


class MatchType(IntEnum):
    """Define string constraints for use in Match Type attributes."""

    CONCEPT_ID = 100
    LABEL = 80
    TRADE_NAME = 80
    ALIAS = 60
    FUZZY_MATCH = 20
    NO_MATCH = 0


class SourceName(Enum):
    """Define string constraints to ensure consistent capitalization."""

    WIKIDATA = "Wikidata"
    CHEMBL = "ChEMBL"
    NCIT = "NCIt"
    DRUGBANK = "DrugBank"
<<<<<<< HEAD
    CHEMIDPLUS = "ChemIDplus"
=======
    RXNORM = "RxNorm"
>>>>>>> 947e0859


class SourceIDAfterNamespace(Enum):
    """Define string constraints after namespace."""

    WIKIDATA = "Q"
    CHEMBL = "CHEMBL"
    DRUGBANK = "DB"
    NCIT = "C"
    CHEMIDPLUS = ""


class NamespacePrefix(Enum):
    """Define string constraints for namespace prefixes on concept IDs."""

    CASREGISTRY = "chemidplus"
    CHEMIDPLUS = "chemidplus"
    PUBCHEMCOMPOUND = "pubchem.compound"
    PUBCHEMSUBSTANCE = "pubchem.substance"
    CHEMBL = "chembl"
    RXNORM = "rxcui"
    DRUGBANK = "drugbank"
    WIKIDATA = "wikidata"
    NCIT = "ncit"
    FDA = "fda"
    ISO = "iso"
    UMLS = "umls"
    CHEBI = "chebi"
    KEGGCOMPOUND = "kegg.compound"
    KEGGDRUG = "kegg.drug"
    BINDINGDB = "bindingdb"
    PHARMGKB = "pharmgkb.drug"
    CHEMSPIDER = "chemspider"
    ZINC = "zinc"
    PDB = "pdb"
    THERAPEUTICTARGETSDB = "ttd"
    IUPHAR = "iuphar"
    GUIDETOPHARMACOLOGY = "gtopdb"
    ATC = "atc"
    CVX = "cvx"
    GS = "gsddb"  # Gold Standard Drug Database
    MDDB = "mmddb"  # Medi-Span Master Drug Database
    MMSL = "mmsl"  # Multum MediSource Lexicon
    MMX = "mmx"  # Micromedex RED BOOK
    MSH = "msh"  # Medical Subject Headings
    MTHCMSFRF = "mthcmsfrf"  # CMS Formulary Reference File
    MTHSPL = "mthspl"  # FDA Structured Product Labels
    NDDF = "fdbmk"  # FDB MedKnowledge (Formerly NDDF Plus)
    SNOMEDCT_US = "snomedct"  # US Edition of SNOMED CT
    USP = "usp"  # USP Compendial Nomenclature
    VANDF = "vandf"  # Veterans Health Administration National Drug File


class DataLicenseAttributes(BaseModel):
    """Define constraints for data license attributes."""

    non_commercial: StrictBool
    share_alike: StrictBool
    attribution: StrictBool


class Meta(BaseModel):
    """Metadata for a given source to return in response object."""

    data_license: str
    data_license_url: str
    version: str
    data_url: Optional[str]
    rdp_url: Optional[str]
    data_license_attributes: Dict[str, StrictBool]

    class Config:
        """Enables orm_mode"""

        @staticmethod
        def schema_extra(schema: Dict[str, Any],
                         model: Type['Meta']) -> None:
            """Configure OpenAPI schema"""
            if 'title' in schema.keys():
                schema.pop('title', None)
            for prop in schema.get('properties', {}).values():
                prop.pop('title', None)
            schema['example'] = {
                'data_license': 'CC BY-SA 3.0',
                'data_license_url':
                    'https://creativecommons.org/licenses/by-sa/3.0/',
                'version': '27',
                'data_url':
                    'http://ftp.ebi.ac.uk/pub/databases/chembl/ChEMBLdb/releases/chembl_27/',  # noqa: E501
                'rdp_url': 'http://reusabledata.org/chembl.html',
                'data_license_attributes': {
                    'non_commercial': False,
                    'share_alike': True,
                    'attribution': True
                }
            }


class MatchesKeyed(BaseModel):
    """Container for matching information from an individual source.
    Used when matches are requested as an object, not an array.
    """

    match_type: MatchType
    records: List[Drug]
    meta_: Meta

    class Config:
        """Enables orm_mode"""

        @staticmethod
        def schema_extra(schema: Dict[str, Any],
                         model: Type['MatchesKeyed']) -> None:
            """Configure OpenAPI schema"""
            if 'title' in schema.keys():
                schema.pop('title', None)
            for prop in schema.get('properties', {}).values():
                prop.pop('title', None)
            schema['example'] = {
                'match_type': 0,
                'records': [],
                'meta_': {
                    'data_license': 'CC BY-SA 3.0',
                    'data_license_url':
                        'https://creativecommons.org/licenses/by-sa/3.0/',
                    'version': '27',
                    'data_url':
                        'http://ftp.ebi.ac.uk/pub/databases/chembl/ChEMBLdb/releases/chembl_27/',  # noqa: E501
                    'rdp_url': 'http://reusabledata.org/chembl.html',
                    'data_license_attributes': {
                        'non_commercial': False,
                        'share_alike': True,
                        'attribution': True
                    }
                },
            }


class MatchesListed(BaseModel):
    """Container for matching information from an individual source.
    Used when matches are requested as an array, not an object.
    """

    source: SourceName
    match_type: MatchType
    records: List[Drug]
    meta_: Meta

    class Config:
        """Enables orm_mode"""

        @staticmethod
        def schema_extra(schema: Dict[str, Any],
                         model: Type['MatchesListed']) -> None:
            """Configure OpenAPI schema"""
            if 'title' in schema.keys():
                schema.pop('title', None)
            for prop in schema.get('properties', {}).values():
                prop.pop('title', None)
            schema['example'] = {
                'normalizer': 'ChEMBL',
                'match_type': 0,
                'records': [],
                'meta_': {
                    'data_license': 'CC BY-SA 3.0',
                    'data_license_url':
                        'https://creativecommons.org/licenses/by-sa/3.0/',
                    'version': '27',
                    'data_url':
                        'http://ftp.ebi.ac.uk/pub/databases/chembl/ChEMBLdb/releases/chembl_27/',  # noqa: E501
                    'rdp_url': 'http://reusabledata.org/chembl.html',
                    'data_license_attributes': {
                        'non_commercial': False,
                        'share_alike': True,
                        'attribution': True
                    }
                },
            }


class Service(BaseModel):
    """Core response schema containing matches for each source"""

    query: str
    warnings: Optional[Dict]
    source_matches: Union[Dict[SourceName, MatchesKeyed], List[MatchesListed]]

    class Config:
        """Enables orm_mode"""

        @staticmethod
        def schema_extra(schema: Dict[str, Any],
                         model: Type['Service']) -> None:
            """Configure OpenAPI schema"""
            if 'title' in schema.keys():
                schema.pop('title', None)
            for prop in schema.get('properties', {}).values():
                prop.pop('title', None)
            schema['example'] = {
                'query': 'CISPLATIN',
                'warnings': None,
                'meta_': {
                    'data_license': 'CC BY-SA 3.0',
                    'data_license_url':
                        'https://creativecommons.org/licenses/by-sa/3.0/',
                    'version': '27',
                    'data_url':
                        'http://ftp.ebi.ac.uk/pub/databases/chembl/ChEMBLdb/releases/chembl_27/',  # noqa: E501
                    'rdp_url': 'http://reusabledata.org/chembl.html',
                    'data_license_attributes': {
                        'non_commercial': False,
                        'share_alike': True,
                        'attribution': True
                    }
                }
            }<|MERGE_RESOLUTION|>--- conflicted
+++ resolved
@@ -116,11 +116,8 @@
     CHEMBL = "ChEMBL"
     NCIT = "NCIt"
     DRUGBANK = "DrugBank"
-<<<<<<< HEAD
     CHEMIDPLUS = "ChemIDplus"
-=======
     RXNORM = "RxNorm"
->>>>>>> 947e0859
 
 
 class SourceIDAfterNamespace(Enum):
