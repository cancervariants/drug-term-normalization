"""Test the therapy querying method."""
from datetime import datetime

import pytest

from therapy.query import QueryHandler, InvalidParameterException
from therapy.schemas import MatchType
<<<<<<< HEAD
=======
import pytest
from datetime import datetime
import os
>>>>>>> 2c6889e0


@pytest.fixture(scope="module")
def query_handler():
    """Build query handler test fixture."""
    class QueryGetter:

        def __init__(self):
            self.query_handler = QueryHandler()

        def search_sources(self, query_str, keyed=False, incl="", excl=""):
            resp = self.query_handler.search_sources(query_str=query_str,
                                                     keyed=keyed,
                                                     incl=incl, excl=excl)
            return resp

    return QueryGetter()


@pytest.fixture(scope="module")
def merge_query_handler(mock_database):
    """Provide Merge instance to test cases."""
    class QueryGetter:
        def __init__(self):
            self.query_handler = QueryHandler(db_url="http://localhost:8000")
            if os.environ.get("TEST") is not None:
                self.query_handler.db = mock_database()  # replace initial DB

        def search_groups(self, query_str):
            return self.query_handler.search_groups(query_str)

    return QueryGetter()


@pytest.fixture(scope="module")
def phenobarbital():
    """Create phenobarbital fixture."""
    return {
        "id": "normalize.therapy:Phenobarbital",
        "type": "TherapyDescriptor",
        "therapy_id": "rxcui:8134",
        "label": "phenobarbital",
        "xrefs": [
            "ncit:C739",
            "drugbank:DB01174",
            "chemidplus:50-06-6",
            "wikidata:Q407241",
            "iuphar.ligand:2804",
            "chembl:CHEMBL40"
        ],
        "alternate_labels": [
            "5-Ethyl-5-phenyl-2,4,6(1H,3H,5H)-pyrimidinetrione",
            "5-Ethyl-5-phenyl-pyrimidine-2,4,6-trione",
            "5-Ethyl-5-phenylbarbituric acid",
            "5-Phenyl-5-ethylbarbituric acid",
            "5-ethyl-5-phenyl-2,4,6(1H,3H,5H)-pyrimidinetrione",
            "5-ethyl-5-phenylpyrimidine-2,4,6(1H,3H,5H)-trione",
            "APRD00184",
            "Acid, Phenylethylbarbituric",
            "Fenobarbital",
            "Luminal®",
            "PHENO",
            "PHENOBARBITAL",
            "PHENYLETHYLMALONYLUREA",
            "PHENobarbital",
            "Phenemal",
            "Phenobarbital",
            "Phenobarbitol",
            "Phenobarbitone",
            "Phenobarbituric Acid",
            "Phenylaethylbarbitursaeure",
            "Phenylbarbital",
            "Phenylethylbarbiturate",
            "Phenylethylbarbituric Acid",
            "Phenylethylbarbitursaeure",
            "Phenylethylbarbitursäure",
            "Phenylethylmalonylurea",
            "Phenyläthylbarbitursäure",
            "fenobarbital",
            "phenobarbital",
            "phenobarbital sodium",
            "phenylethylbarbiturate",
            "5-ethyl-5-phenyl-1,3-diazinane-2,4,6-trione",
            "phenobarb",
            "phenobarbitone",
            "NSC-128143",
            "NSC-128143-",
            "NSC-9848",
            "Phenobarbital civ",
            "Solfoton",
            "Luminal",
            "Eskabarb",
            "Noptil",
            "Talpheno"
        ],
        "extensions": [
            {
                "type": "Extension",
                "name": "associated_with",
                "value": [
                    "usp:m63400",
                    "vandf:4017422",
                    "mmsl:2390",
                    "mesh:D010634",
                    "mmsl:5272",
                    "mmsl:d00340",
                    "atc:N03AA02",
                    "unii:YQE403BP4D",
                    "umls:C0031412",
                    "CHEBI:8069",
                    "pubchem.substance:135650817",
                    "pubchem.compound:4763",
                    "inchikey:DDBREPKUVSBGFI-UHFFFAOYSA-N",
                    "drugcentral:2134"
                ]
            },
            {
                "type": "Extension",
                "name": "fda_approval",
                "value": {
                    "approval_status": "approved",
                    "approval_year": [],
                    "has_indication": []
                }
            }
        ]
    }


@pytest.fixture(scope="module")
def cisplatin():
    """Create cisplatin fixture."""
    return {
        "id": "normalize.therapy:Cisplatin",
        "type": "TherapyDescriptor",
        "therapy_id": "rxcui:2555",
        "label": "cisplatin",
        "xrefs": [
            "ncit:C376",
            "hemonc:105",
            "drugbank:DB00515",
            "chemidplus:15663-27-1",
            "wikidata:Q412415",
            "iuphar.ligand:5343",
            "drugbank:DB12117",
            "chembl:CHEMBL11359",
        ],
        "alternate_labels": [
            "1,2-Diaminocyclohexaneplatinum II citrate",
            "APRD00359",
            "CDDP",
            "CISplatin",
            "Cis-DDP",
            "CIS-DDP",
            "DDP",
            "Diamminodichloride, Platinum",
            "Dichlorodiammineplatinum",
            "Platinum Diamminodichloride",
            "cis Diamminedichloroplatinum",
            "cis Platinum",
            "cis-Diaminedichloroplatinum",
            "cis-Diamminedichloroplatinum",
            "cis-Diamminedichloroplatinum(II)",
            "cis-Dichlorodiammineplatinum(II)",
            "cis-Platinum",
            "cis-diamminedichloroplatinum(II)",
            "Platinol-AQ",
            "Platinol",
            "cisplatino",
            "Cisplatin",
            "Cis-Platinum II",
            "Cisplatinum",
            "INT-230-6 COMPONENT CISPLATIN",
            "INT230-6 COMPONENT CISPLATIN",
            "NSC-119875",
            "Platinol-Aq",
            "DACP",
            "NSC 119875",
            "cis-diamminedichloroplatinum III",
            "cis-platinum",
            "cisplatinum"
        ],
        "extensions": [
            {
                "type": "Extension",
                "name": "trade_names",
                "value": [
                    "Cisplatin",
                    "Platinol",
                    "PLATINOL",
                    "PLATINOL-AQ"
                ],
            },
            {
                "type": "Extension",
                "name": "associated_with",
                "value": [
                    "mmsl:31747",
                    "mmsl:4456",
                    "usp:m17910",
                    "CHEBI:27899",
                    "inchikey:LXZZYRPGZAFOLE-UHFFFAOYSA-L",
                    "inchikey:MOTIYCLHZZLHHQ-UHFFFAOYSA-N",
                    "mmsl:d00195",
                    "mesh:D002945",
                    "atc:L01XA01",
                    "vandf:4018139",
                    "pubchem.compound:5702198",
                    "umls:C0008838",
                    "unii:Q20Q21Q62J",
                    "pubchem.substance:178102005",
                    "pubchem.compound:441203",
                    "unii:H8MTN7XVC2"
                ]
            },
            {
                "type": "Extension",
                "name": "fda_approval",
                "value": {
                    "approval_status": "approved",
                    "approval_year": ["1978"],
                    "has_indication": [
                        {
                            "id": "hemonc:671",
                            "type": "DiseaseDescriptor",
                            "disease_id": "ncit:C7251",
                            "label": "Testicular cancer"
                        },
                        {
                            "id": "hemonc:645",
                            "type": "DiseaseDescriptor",
                            "disease_id": "ncit:C7431",
                            "label": "Ovarian cancer"
                        },
                        {
                            "id": "hemonc:569",
                            "type": "DiseaseDescriptor",
                            "disease_id": "ncit:C9334",
                            "label": "Bladder cancer"
                        }
                    ]
                }
            }
        ]
    }


@pytest.fixture(scope="module")
def spiramycin():
    """Create fixture for spiramycin."""
    return {
        "id": "normalize.therapy:Spiramycin",
        "type": "TherapyDescriptor",
        "therapy_id": "ncit:C839",
        "label": "Spiramycin",
        "xrefs": [
            "chemidplus:8025-81-8",
            "wikidata:Q422265"
        ],
        "alternate_labels": [
            "SPIRAMYCIN",
            "Antibiotic 799",
            "Rovamycin",
            "Provamycin",
            "Rovamycine",
            "RP 5337",
            "(4R,5S,6R,7R,9R,10R,11E,13E,16R)-10-{[(2R,5S,6R)-5-(dimethylamino)-6-methyltetrahydro-2H-pyran-2-yl]oxy}-9,16-dimethyl-5-methoxy-2-oxo-7-(2-oxoethyl)oxacyclohexadeca-11,13-dien-6-yl 3,6-dideoxy-4-O-(2,6-dideoxy-3-C-methyl-alpha-L-ribo-hexopyranosyl)-3-(dimethylamino)-alpha-D-glucopyranoside",  # noqa: E501
            "spiramycin I"
        ],
        "extensions": [
            {
                "type": "Extension",
                "name": "associated_with",
                "value": [
                    "umls:C0037962",
                    "unii:71ODY0V87H",
                    "pubchem.compound:5356392"
                ]
            }
        ]
    }


@pytest.fixture(scope="module")
def therapeutic_procedure():
    """Create a fixture for the Therapeutic Procedure concept. Used to validate
    single-member concept groups for the normalize endpoint.
    """
    return {
        "id": "normalize.therapy:ncit%3AC49236",
        "therapy_id": "ncit:C49236",
        "label": "Therapeutic Procedure",
        "alternate_labels": [
            "any therapy",
            "any_therapy",
            "Therapeutic Interventions",
            "Therapeutic Method",
            "Therapeutic Technique",
            "therapy",
            "Therapy",
            "TREAT",
            "Treatment",
            "TX",
            "therapeutic intervention",
            "treatment"
        ],
        "extensions": [
            {
                "name": "associated_with",
                "value": ["umls:C0087111"],
                "type": "Extension"
            }
        ],
        "type": "TherapyDescriptor"
    }


@pytest.fixture(scope="module")
def ro_5045337():
    """Create fixture for ro-5045337. Tests whether query correctly
    builds VOD on the fly from non-merged record with xref to ChEMBL.
    """
    return {
        "id": "normalize.therapy:wikidata#3AQ27287118",
        "therapy_id": "drugbank:DB14793",
        "label": "RO-5045337",
        "xrefs": [
            "chembl:CHEMBL2386346",
            "iuphar.ligand:9599",
            "wikidata:Q27287118"
        ],
        "alternate_labels": [
            "RO 5045337",
            "RG7112",
            "[(4S,5R)-2-(4-tert-butyl-2-ethoxyphenyl)-4,5-bis(4-chlorophenyl)-4,5-dimethylimidazol-1-yl]-[4-(3-methylsulfonylpropyl)piperazin-1-yl]methanone",  # noqa: E501
            "RG-7112",
            "R 7112",
            "Ro-5045337",
            "RO5045337"
        ],
        "extensions": [
            {
                "name": "associated_with",
                "value": [
                    "pubchem.compound:57406853",
                    "pubchem.substance:340590229",
                    "inchikey:QBGKPEROWUKSBK-QPPIDDCLSA-N",
                    "unii:Q8MI0X869M"
                ],
                "type": "Extension"
            },
            {
                "type": "Extension",
                "name": "fda_approval",
                "value": {
                    "approval_status": "investigational",
                    "approval_year": [],
                    "has_indication": []
                }
            }
        ],
        "type": "TherapyDescriptor"
    }


def compare_vod(response, fixture, query, match_type, response_id,
                warnings=None):
    """Verify correctness of returned VOD object against test fixture."""
    assert response["query"] == query
    if warnings is None:
        assert response["warnings"] is None
    else:
        assert response["warnings"] == warnings
    assert response["match_type"] == match_type

    fixture = fixture.copy()
    fixture["id"] = response_id
    actual = response["therapy_descriptor"]

    assert actual["id"] == fixture["id"]
    assert actual["type"] == fixture["type"]
    assert actual["therapy_id"] == fixture["therapy_id"]
    assert actual["label"] == fixture["label"]

    assert ("xrefs" in actual.keys()) == ("xrefs" in fixture.keys())
    if "xrefs" in actual:
        assert set(actual["xrefs"]) == set(fixture["xrefs"])

    assert ("alternate_labels" in actual.keys()) == ("alternate_labels" in
                                                     fixture.keys())
    if "alternate_labels" in actual:
        assert set(actual["alternate_labels"]) == \
            set(fixture["alternate_labels"])

    def get_extension(extensions, name):
        matches = [e for e in extensions if e["name"] == name]
        if len(matches) > 1:
            assert False
        elif len(matches) == 1:
            return matches[0]
        else:
            return None

    assert ("extensions" in actual.keys()) == ("extensions" in fixture.keys())  # noqa: E501
    if "extensions" in actual:
        ext_actual = actual["extensions"]
        ext_fixture = fixture["extensions"]

        assoc_actual = get_extension(ext_actual, "associated_with")
        assoc_fixture = get_extension(ext_fixture, "associated_with")
        assert (assoc_actual is None) == (assoc_fixture is None)
        if assoc_actual:
            assert set(assoc_actual["value"]) == set(assoc_fixture["value"])
            assert assoc_actual["value"]

        tn_actual = get_extension(ext_actual, "trade_names")
        tn_fixture = get_extension(ext_fixture, "trade_names")
        assert (tn_actual is None) == (tn_fixture is None), "trade_names"
        if tn_actual:
            assert set(tn_actual["value"]) == set(tn_fixture["value"])
            assert tn_actual["value"]

        fda_actual = get_extension(ext_actual, "fda_approval")
        fda_fixture = get_extension(ext_fixture, "fda_approval")
        assert (fda_actual is None) == (fda_fixture is None), "fda_approval"
        if fda_actual:
            assert fda_actual.get("approval_status") == \
                fda_fixture.get("approval_status")
            assert set(fda_actual.get("approval_year", [])) == \
                set(fda_fixture.get("approval_year", []))
            assert set(fda_actual.get("has_indication", [])) == \
                set(fda_fixture.get("has_indication", []))


def test_query(query_handler):
    """Test that query returns properly-structured response."""
    resp = query_handler.search_sources("cisplatin", keyed=False)
    assert resp["query"] == "cisplatin"
    matches = resp["source_matches"]
    assert isinstance(matches, list)
    assert len(matches) == 8
    wikidata = list(filter(lambda m: m["source"] == "Wikidata",
                           matches))[0]
    assert len(wikidata["records"]) == 1
    wikidata_record = wikidata["records"][0]
    assert wikidata_record["label"] == "cisplatin"


def test_query_keyed(query_handler):
    """Test that query structures matches as dict when requested."""
    resp = query_handler.search_sources("penicillin v", keyed=True)
    matches = resp["source_matches"]
    assert isinstance(matches, dict)
    chemidplus = matches["ChemIDplus"]
    chemidplus_record = chemidplus["records"][0]
    assert chemidplus_record["label"] == "Penicillin V"


def test_query_specify_sources(query_handler):
    """Test inclusion and exclusion of sources in query."""
    # test blank params
    resp = query_handler.search_sources("cisplatin", keyed=True)
    matches = resp["source_matches"]
    assert len(matches) == 8
    assert "Wikidata" in matches
    assert "ChEMBL" in matches
    assert "NCIt" in matches
    assert "DrugBank" in matches
    assert "ChemIDplus" in matches
    assert "RxNorm" in matches
    assert "HemOnc" in matches
    assert "GuideToPHARMACOLOGY" in matches

    # test partial inclusion
    resp = query_handler.search_sources("cisplatin", keyed=True,
                                        incl="chembl,ncit")
    matches = resp["source_matches"]
    assert len(matches) == 2
    assert "Wikidata" not in matches
    assert "ChEMBL" in matches
    assert "NCIt" in matches
    assert "DrugBank" not in matches
    assert "RxNorm" not in matches
    assert "ChemIDplus" not in matches
    assert "HemOnc" not in matches
    assert "GuideToPHARMACOLOGY" not in matches

    # test full inclusion
    sources = "chembl,ncit,drugbank,wikidata,rxnorm,chemidplus,hemonc,guidetopharmacology"  # noqa: E501
    resp = query_handler.search_sources("cisplatin", keyed=True,
                                        incl=sources, excl="")
    matches = resp["source_matches"]
    assert len(matches) == 8
    assert "Wikidata" in matches
    assert "ChEMBL" in matches
    assert "NCIt" in matches
    assert "DrugBank" in matches
    assert "ChemIDplus" in matches
    assert "RxNorm" in matches
    assert "HemOnc" in matches
    assert "GuideToPHARMACOLOGY" in matches

    # test partial exclusion
    resp = query_handler.search_sources("cisplatin", keyed=True,
                                        excl="chemidplus")
    matches = resp["source_matches"]
    assert len(matches) == 7
    assert "Wikidata" in matches
    assert "ChEMBL" in matches
    assert "NCIt" in matches
    assert "DrugBank" in matches
    assert "ChemIDplus" not in matches
    assert "RxNorm" in matches
    assert "HemOnc" in matches
    assert "GuideToPHARMACOLOGY" in matches

    # test full exclusion
    resp = query_handler.search_sources(
        "cisplatin", keyed=True,
        excl="chembl, wikidata, drugbank, ncit, rxnorm, chemidplus, hemonc, guidetopharmacology"  # noqa: E501
    )
    matches = resp["source_matches"]
    assert len(matches) == 0
    assert "Wikidata" not in matches
    assert "ChEMBL" not in matches
    assert "NCIt" not in matches
    assert "DrugBank" not in matches
    assert "ChemIDplus" not in matches
    assert "RxNorm" not in matches
    assert "HemOnc" not in matches
    assert "GuideToPHARMACOLOGY" not in matches

    # test case insensitive
    resp = query_handler.search_sources("cisplatin", keyed=True, excl="ChEmBl")
    matches = resp["source_matches"]
    assert "Wikidata" in matches
    assert "ChEMBL" not in matches
    assert "NCIt" in matches
    assert "DrugBank" in matches
    assert "ChemIDplus" in matches
    assert "RxNorm" in matches
    assert "HemOnc" in matches
    assert "GuideToPHARMACOLOGY" in matches
    resp = query_handler.search_sources("cisplatin", keyed=True,
                                        incl="wIkIdAtA,cHeMbL")
    matches = resp["source_matches"]
    assert "Wikidata" in matches
    assert "ChEMBL" in matches
    assert "NCIt" not in matches
    assert "DrugBank" not in matches
    assert "ChemIDplus" not in matches
    assert "RxNorm" not in matches
    assert "HemOnc" not in matches
    assert "GuideToPHARMACOLOGY" not in matches

    # test error on invalid source names
    with pytest.raises(InvalidParameterException):
        resp = query_handler.search_sources("cisplatin", keyed=True,
                                            incl="chambl")

    # test error for supplying both incl and excl args
    with pytest.raises(InvalidParameterException):
        resp = query_handler.search_sources("cisplatin", keyed=True,
                                            incl="chembl", excl="wikidata")


def test_query_merged(merge_query_handler, phenobarbital, cisplatin,
                      spiramycin, therapeutic_procedure, ro_5045337):
    """Test that the merged concept endpoint handles queries correctly."""
    # test merged id match
    query = "rxcui:2555"
    response = merge_query_handler.search_groups(query)
    compare_vod(response, cisplatin, query, MatchType.CONCEPT_ID,
                "normalize.therapy:rxcui%3A2555")

    # test concept id match
    query = "chemidplus:50-06-6"
    response = merge_query_handler.search_groups(query)
    compare_vod(response, phenobarbital, query, MatchType.CONCEPT_ID,
                "normalize.therapy:chemidplus%3A50-06-6")

    query = "hemonc:105"
    response = merge_query_handler.search_groups(query)
    compare_vod(response, cisplatin, query, MatchType.CONCEPT_ID,
                "normalize.therapy:hemonc%3A105")

    # test label match
    query = "Phenobarbital"
    response = merge_query_handler.search_groups(query)
    compare_vod(response, phenobarbital, query, MatchType.LABEL,
                "normalize.therapy:Phenobarbital")

    # test trade name match
    query = "Platinol"
    response = merge_query_handler.search_groups(query)
    compare_vod(response, cisplatin, query, MatchType.TRADE_NAME,
                "normalize.therapy:Platinol")

    # test alias match
    query = "cis Diamminedichloroplatinum"
    response = merge_query_handler.search_groups(query)
    compare_vod(response, cisplatin, query, MatchType.ALIAS,
                "normalize.therapy:cis%20Diamminedichloroplatinum")

    query = "Rovamycine"
    response = merge_query_handler.search_groups(query)
    compare_vod(response, spiramycin, query, MatchType.ALIAS,
                "normalize.therapy:Rovamycine")

    # test normalized group with single member
    query = "any therapy"
    response = merge_query_handler.search_groups(query)
    compare_vod(response, therapeutic_procedure, query, MatchType.ALIAS,
                "normalize.therapy:any%20therapy")

    # test that term with multiple possible resolutions resolves at highest
    # match
    query = "Cisplatin"
    response = merge_query_handler.search_groups(query)
    compare_vod(response, cisplatin, query, MatchType.TRADE_NAME,
                "normalize.therapy:Cisplatin")

    # test whitespace stripping
    query = "   Cisplatin "
    response = merge_query_handler.search_groups(query)
    compare_vod(response, cisplatin, query, MatchType.TRADE_NAME,
                "normalize.therapy:Cisplatin")

    # test normalizing single-member group with chembl reference
    query = "wikidata:Q27287118"
    response = merge_query_handler.search_groups(query)
    compare_vod(response, ro_5045337, query, MatchType.CONCEPT_ID,
                "normalize.therapy:wikidata%3AQ27287118")

    # test no match
    query = "zzzz fake therapy zzzz"
    response = merge_query_handler.search_groups(query)
    assert response["query"] == query
    assert response["warnings"] is None
    assert "record" not in response
    assert response["match_type"] == MatchType.NO_MATCH


def test_merged_meta(merge_query_handler):
    """Test population of source and resource metadata in merged querying."""
    query = "pheno"
    response = merge_query_handler.search_groups(query)
    meta_items = response["source_meta_"]
    assert "RxNorm" in meta_items.keys()
    assert "Wikidata" in meta_items.keys()
    assert "NCIt" in meta_items.keys()
    assert "ChemIDplus" in meta_items.keys()

    query = "RP 5337"
    response = merge_query_handler.search_groups(query)
    meta_items = response["source_meta_"]
    assert "NCIt" in meta_items.keys()
    assert "ChemIDplus" in meta_items.keys()


def test_service_meta(query_handler, merge_query_handler):
    """Test service meta info in response."""
    query = "pheno"

    response = query_handler.search_sources(query)
    service_meta = response["service_meta_"]
    assert service_meta["name"] == "thera-py"
    assert service_meta["version"] >= "0.2.13"
    assert isinstance(service_meta["response_datetime"], datetime)
    assert service_meta["url"] == "https://github.com/cancervariants/therapy-normalization"  # noqa: E501

    response = merge_query_handler.search_groups(query)
    service_meta = response["service_meta_"]
    assert service_meta["name"] == "thera-py"
    assert service_meta["version"] >= "0.2.13"
    assert isinstance(service_meta["response_datetime"], datetime)
    assert service_meta["url"] == "https://github.com/cancervariants/therapy-normalization"  # noqa: E501


def test_broken_db_handling(merge_query_handler):
    """Test that query fails gracefully if mission-critical DB references are
    broken.
    """
    # test broken merge ref
    query = "fake:00001"
    assert merge_query_handler.search_groups(query)<|MERGE_RESOLUTION|>--- conflicted
+++ resolved
@@ -1,16 +1,11 @@
 """Test the therapy querying method."""
 from datetime import datetime
+import os
 
 import pytest
 
 from therapy.query import QueryHandler, InvalidParameterException
 from therapy.schemas import MatchType
-<<<<<<< HEAD
-=======
-import pytest
-from datetime import datetime
-import os
->>>>>>> 2c6889e0
 
 
 @pytest.fixture(scope="module")
