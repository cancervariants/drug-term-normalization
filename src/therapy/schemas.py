"""Contains data models for representing VICC therapy records."""
from datetime import datetime
from enum import Enum, IntEnum
from typing import Any, Literal

from ga4gh.core import domain_models
from pydantic import BaseModel, ConfigDict, StrictBool, constr

from therapy.version import __version__

# Working structure for object in preparation for upload to DB
RecordParams = dict[str, list | set | str | dict[str, Any]]


class ApprovalRating(str, Enum):
    """Define string constraints for approval rating attribute. This reflects a drug's
    regulatory approval status as evaluated by an individual source. We opted to retain
    each individual source's rating as a distinct enum value after finding that some
    sources disagreed on the true value (either because of differences in scope like
    US vs EU/other regulatory arenas, old or conflicting data, or other reasons). Value
    descriptions are provided below from each listed source.

    ChEMBL: [http://chembl.blogspot.com/2023/03/what-is-max-phase-in-chembl.html]
     - CHEMBL_NULL: "preclinical compounds with bioactivity data"
     - CHEMBL_0_5: "A clinical candidate drug in Early Phase 1 Clinical Trials e.g.
    CITRULLINE MALATE (CHEMBL4297667) is under clinical investigation for coronary
     - CHEMBL_1: "A clinical candidate drug in Phase 1 Clinical Trials e.g.
    SALCAPROZATE SODIUM (CHEMBL2107027) is under clinical investigation for treatment
    of diabetes mellitus. Note that this category also includes a small number of
    trials that are defined by ClinicalTrials.gov as "Phase 1/Phase 2"."
    artery disease at Early Phase 1."
     - CHEMBL_2: "A clinical candidate drug in Phase 2 Clinical Trials e.g.
    NEVANIMIBE HYDROCHLORIDE (CHEMBL542103) is under clinical investigation for
    treatment of Cushing syndrome at Phase 2. Note that this category also includes a
    small number of trials that are defined by ClinicalTrials.gov as "Phase 2/Phase 3"."
     - CHEMBL_3: "A clinical candidate drug in Phase 3 Clinical Trials e.g.
    TEGOPRAZAN (CHEMBL4297583) is under clinical investigation for treatment of peptic
    ulcer at Phase 3, and also liver disease at Phase 1. "
     - CHEMBL_4: "A marketed drug e.g. AMINOPHYLLINE (CHEMBL1370561) is an FDA
    approved drug for treatment of asthma. "
    https://pubs.acs.org/doi/10.1021/acs.chemrestox.0c00296
     - note: "Unknown (-1)" should simply be left as None, i.e. not assigned an
    `ApprovalRating`.

    Drugs@FDA:
     - FDA_PRESCRIPTION: "A prescription drug product requires a doctor's authorization
    to purchase."
     - FDA_OTC: "FDA defines OTC drugs as safe and effective for use by the general
    public without a doctor's prescription."
     - FDA_DISCONTINUED: "approved products that have never been marketed, have been
    discontinued from marketing, are for military use, are for export only, or have had
    their approvals withdrawn for reasons other than safety or efficacy after being
    discontinued from marketing"
     - FDA_TENTATIVE: "If a generic drug product is ready for approval before the
    expiration of any patents or exclusivities accorded to the reference listed drug
    product, FDA issues a tentative approval letter to the applicant.  FDA delays final
    approval of the generic drug product until all patent or exclusivity issues have
    been resolved."
    https://www.fda.gov/drugs/drug-approvals-and-databases/drugsfda-glossary-terms

    HemOnc.org:
    - HEMONC_APPROVED: Inferred by us if "Was FDA Approved Yr" property is present
    (described as "Year of FDA approval")
    https://www.ncbi.nlm.nih.gov/pmc/articles/PMC6697579/

    Guide to Pharmacology:
    - GTOPDB_APPROVED: "Indicates pharmacologicaly active substances, specified by their
    INNs, that have been approved for clinical use by a regulatory agency, typically the
    FDA, EMA or in Japan. This classification persists regardless of whether the drug
    may later have been withdrawn or discontinued. (N.B. in some cases the information
    on approval status was obtained indirectly via databases such as Drugbank.)"
    - GTOPDB_WITHDRAWN: "No longer approved for its original clinical use, as notified
    by the FDA, typically as a consequence of safety or side effect issues."
    https://www.guidetopharmacology.org/helpPage.jsp

    RxNorm:
    - RXNORM_PRESCRIBABLE: "The RxNorm Current Prescribable Content is a subset of
    currently prescribable drugs found in RxNorm. We intend it to be an approximation of
    the prescription drugs currently marketed in the US. The subset also includes many
    over-the-counter drugs."
    https://www.nlm.nih.gov/research/umls/rxnorm/docs/prescribe.html
    """

    CHEMBL_NULL = "chembl_phase_null"
    CHEMBL_0_5 = "chembl_phase_0.5"
    CHEMBL_1 = "chembl_phase_1"
    CHEMBL_2 = "chembl_phase_2"
    CHEMBL_3 = "chembl_phase_3"
    CHEMBL_4 = "chembl_phase_4"
    CHEMBL_WITHDRAWN = "chembl_withdrawn"
    FDA_OTC = "fda_otc"
    FDA_PRESCRIPTION = "fda_prescription"
    FDA_DISCONTINUED = "fda_discontinued"
    FDA_TENTATIVE = "fda_tentative"
    HEMONC_APPROVED = "hemonc_approved"
    GTOPDB_APPROVED = "gtopdb_approved"
    GTOPDB_WITHDRAWN = "gtopdb_withdrawn"
    RXNORM_PRESCRIBABLE = "rxnorm_prescribable"


class HasIndication(BaseModel):
    """Data regarding disease indications from regulatory bodies."""

    disease_id: str
    disease_label: str
    normalized_disease_id: str | None = None
    supplemental_info: dict[str, str | None] | None = None

    model_config = ConfigDict(
        json_schema_extra={
            "example": {
                "disease_id": "mesh:D016778",
                "disease_label": "Malaria, Falciparum",
                "normalized_disease_id": "ncit:C34798",
                "supplemental_info": {"chembl_max_phase_for_ind": "chembl_phase_2"},
            }
        }
    )


class Therapy(BaseModel):
    """A pharmacologic substance used to treat a medical condition."""

    concept_id: str
    label: str | None = None
    aliases: list[str] | None = []
    trade_names: list[str] | None = []
    xrefs: list[str] | None = []
    associated_with: list[str] | None = []
    approval_ratings: list[ApprovalRating] | None = None
    approval_year: list[str] | None = []
    has_indication: list[HasIndication] | None = []

    model_config = ConfigDict(
        json_schema_extra={
            "example": {
                "label": "CISPLATIN",
                "concept_id": "chembl:CHEMBL11359",
                "aliases": [
                    "Cisplatin",
                    "Cis-Platinum II",
                    "Cisplatinum",
                    "cis-diamminedichloroplatinum(II)",
                    "CIS-DDP",
                    "INT-230-6 COMPONENT CISPLATIN",
                    "INT230-6 COMPONENT CISPLATIN",
                    "NSC-119875",
                    "Platinol",
                    "Platinol-Aq",
                ],
                "xrefs": [],
                "associated_with": None,
                "approval_ratings": "approved",
                "approval_year": [],
                "has_indication": [],
                "trade_names": ["PLATINOL", "PLATINOL-AQ", "CISPLATIN"],
            }
        }
    )


class RecordType(str, Enum):
    """Record item types."""

    IDENTITY = "identity"
    MERGER = "merger"


class RefType(str, Enum):
    """Reference item types."""

    # Must be in descending MatchType order.
    LABEL = "label"
    TRADE_NAMES = "trade_name"
    ALIASES = "alias"
    XREFS = "xref"
    ASSOCIATED_WITH = "associated_with"


# not incorporated as a RefType because it shouldn't be publicly searchable
RXNORM_BRAND_ITEM_TYPE = "rx_brand"


class MatchType(IntEnum):
    """Define string constraints for use in Match Type attributes."""

    CONCEPT_ID = 100
    LABEL = 80
    TRADE_NAME = 80
    ALIAS = 60
    XREF = 60
    ASSOCIATED_WITH = 60
    FUZZY_MATCH = 20
    NO_MATCH = 0


class SourcePriority(IntEnum):
    """Define constraints for Source Priority Rankings."""

    RXNORM = 1
    NCIT = 2
    HEMONC = 3
    DRUGBANK = 4
    DRUGSATFDA = 5
    GUIDETOPHARMACOLOGY = 6
    CHEMBL = 7
    CHEMIDPLUS = 8
    WIKIDATA = 9


class SourceName(str, Enum):
    """Define string constraints to ensure consistent capitalization."""

    WIKIDATA = "Wikidata"
    CHEMBL = "ChEMBL"
    NCIT = "NCIt"
    DRUGBANK = "DrugBank"
    CHEMIDPLUS = "ChemIDplus"
    RXNORM = "RxNorm"
    HEMONC = "HemOnc"
    DRUGSATFDA = "DrugsAtFDA"
    DRUGSATFDA_NDA = DRUGSATFDA
    DRUGSATFDA_ANDA = DRUGSATFDA  # noqa: PIE796
    GUIDETOPHARMACOLOGY = "GuideToPHARMACOLOGY"


class NamespacePrefix(Enum):
    """Define string constraints for namespace prefixes on concept IDs."""

    ATC = "atc"  # Anatomical Therapeutic Chemical Classification System
    CHEBI = "CHEBI"
    CHEMBL = "chembl"
    CHEMIDPLUS = "chemidplus"
    CASREGISTRY = CHEMIDPLUS
    CVX = "cvx"  # Vaccines Administered
    DRUGBANK = "drugbank"
    DRUGCENTRAL = "drugcentral"
    DRUGSATFDA_ANDA = "drugsatfda.anda"
    DRUGSATFDA_NDA = "drugsatfda.nda"
    HEMONC = "hemonc"
    INCHIKEY = "inchikey"
    IUPHAR_LIGAND = "iuphar.ligand"
    GUIDETOPHARMACOLOGY = IUPHAR_LIGAND
    MMSL = "mmsl"  # Multum MediSource Lexicon
    MSH = "mesh"  # Medical Subject Headings
    NCIT = "ncit"
    NDC = "ndc"  # National Drug Code
    PUBCHEMCOMPOUND = "pubchem.compound"
    PUBCHEMSUBSTANCE = "pubchem.substance"
    RXNORM = "rxcui"
    SPL = "spl"  # Structured Product Labeling
    UMLS = "umls"
    UNII = "unii"
    UNIPROT = "uniprot"
    USP = "usp"  # USP Compendial Nomenclature
    VANDF = "vandf"  # Veterans Health Administration National Drug File
    WIKIDATA = "wikidata"


class DataLicenseAttributes(BaseModel):
    """Define constraints for data license attributes."""

    non_commercial: StrictBool
    share_alike: StrictBool
    attribution: StrictBool


class ItemTypes(str, Enum):
    """Item types used in DynamoDB."""

    # Must be in descending MatchType order.
    LABEL = "label"
    TRADE_NAMES = "trade_name"
    ALIASES = "alias"
    XREFS = "xref"
    ASSOCIATED_WITH = "associated_with"


class SourceMeta(BaseModel):
    """Metadata for a given source to return in response object."""

    data_license: str
    data_license_url: str
    version: str
    data_url: str | None = None
    rdp_url: str | None = None
    data_license_attributes: dict[str, StrictBool]

    model_config = ConfigDict(
        json_schema_extra={
            "example": {
                "data_license": "CC BY-SA 3.0",
                "data_license_url": "https://creativecommons.org/licenses/by-sa/3.0/",
                "version": "27",
                "data_url": "http://ftp.ebi.ac.uk/pub/databases/chembl/ChEMBLdb/releases/chembl_27/",
                "rdp_url": "http://reusabledata.org/chembl.html",
                "data_license_attributes": {
                    "non_commercial": False,
                    "share_alike": True,
                    "attribution": True,
                },
            }
        }
    )


class SourceSearchMatches(BaseModel):
    """Container for matching information from an individual source.
    Used when matches are requested as an object, not an array.
    """

    match_type: MatchType
    records: list[Therapy]
    source_meta_: SourceMeta

    model_config = ConfigDict(
        json_schema_extra={
            "example": {
                "match_type": 80,
                "records": [
                    {
                        "concept_id": "chemidplus:15663-27-1",
                        "label": "Cisplatin",
                        "aliases": [
                            "1,2-Diaminocyclohexaneplatinum II citrate",
                            "cis-Diaminedichloroplatinum",
                        ],
                        "trade_names": [],
                        "xrefs": ["drugbank:DB00515"],
                        "associated_with": ["unii:Q20Q21Q62J"],
                        "approval_year": [],
                        "has_indication": [],
                    }
                ],
                "source_meta_": {
                    "data_license": "custom",
                    "data_license_url": "https://www.nlm.nih.gov/databases/download/terms_and_conditions.html",
                    "version": "20230222",
                    "data_url": "ftp://ftp.nlm.nih.gov/nlmdata/.chemidlease/",
                    "data_license_attributes": {
                        "non_commercial": False,
                        "attribution": True,
                        "share_alike": False,
                    },
                },
            }
        }
    )


class ServiceMeta(BaseModel):
    """Metadata regarding the therapy-normalization service."""

    name: Literal["thera-py"] = "thera-py"
    version: Literal[__version__] = __version__  # type: ignore[valid-type]
    response_datetime: datetime
    url: Literal[
        "https://github.com/cancervariants/therapy-normalization"
    ] = "https://github.com/cancervariants/therapy-normalization"

    model_config = ConfigDict(
        json_schema_extra={
            "example": {
                "name": "thera-py",
                "version": __version__,
                "response_datetime": "2021-04-05T16:44:15.367831",
                "url": "https://github.com/cancervariants/therapy-normalization",
            }
        }
    )


class MatchesNormalized(BaseModel):
    """Matches associated with normalized concept from a single source."""

    records: list[Therapy]
    source_meta_: SourceMeta


class BaseNormalizationService(BaseModel):
    """Base method providing shared attributes to Normalization service classes."""

    query: str
    warnings: list[dict] = []
    match_type: MatchType
    service_meta_: ServiceMeta


class UnmergedNormalizationService(BaseNormalizationService):
    """Response providing source records corresponding to normalization of user query.
    Enables retrieval of normalized concept while retaining sourcing for accompanying
    attributes.
    """

    normalized_concept_id: constr(pattern="^\\w[^:]*:.+$") | None = None  # type: ignore[valid-type]
    source_matches: dict[SourceName, MatchesNormalized]

    model_config = ConfigDict(
        json_schema_extra={
            "example": {
                "query": "L745870",
                "warnings": [],
                "match_type": 80,
                "service_meta_": {
                    "response_datetime": "2022-04-22T11:40:18.921859",
                    "name": "thera-py",
                    "version": __version__,
                    "url": "https://github.com/cancervariants/therapy-normalization",
                },
                "normalized_concept_id": "iuphar.ligand:3303",
                "source_matches": {
                    "GuideToPHARMACOLOGY": {
                        "records": [
                            {
                                "concept_id": "iuphar.ligand:3303",
                                "label": "L745870",
                                "aliases": [
                                    "L-745,870",
                                    "L 745870",
                                    "3-[[4-(4-chlorophenyl)piperazin-1-yl]methyl]-1H-pyrrolo[2,3-b]pyridine",
                                ],
                                "trade_names": [],
                                "xrefs": [
                                    "chemidplus:158985-00-3",
                                    "chembl:CHEMBL267014",
                                ],
                                "associated_with": [
                                    "pubchem.substance:178100340",
                                    "pubchem.compound:5311200",
                                    "inchikey:OGJGQVFWEPNYSB-UHFFFAOYSA-N",
                                ],
                                "approval_ratings": None,
                                "approval_year": [],
                                "has_indication": [],
                            }
                        ],
                        "source_meta_": {
                            "data_license": "CC BY-SA 4.0",
                            "data_license_url": "https://creativecommons.org/licenses/by-sa/4.0/",
                            "version": "2021.4",
                            "data_url": "https://www.guidetopharmacology.org/download.jsp",
                            "rdp_url": None,
                            "data_license_attributes": {
                                "non_commercial": False,
                                "share_alike": True,
                                "attribution": True,
                            },
                        },
                    },
                    "ChEMBL": {
                        "records": [
                            {
                                "concept_id": "chembl:CHEMBL267014",
                                "label": "L-745870",
                                "aliases": [],
                                "trade_names": [],
                                "xrefs": [],
                                "associated_with": [],
                                "approval_ratings": ["chembl_phase_0"],
                                "approval_year": [],
                                "has_indication": [],
                            }
                        ],
                        "source_meta_": {
                            "data_license": "CC BY-SA 3.0",
                            "data_license_url": "https://creativecommons.org/licenses/by-sa/3.0/",
                            "version": "29",
                            "data_url": "ftp://ftp.ebi.ac.uk/pub/databases/chembl/ChEMBLdb/releases/chembl_29",
                            "rdp_url": "http://reusabledata.org/chembl.html",
                            "data_license_attributes": {
                                "non_commercial": False,
                                "share_alike": True,
                                "attribution": True,
                            },
                        },
                    },
                },
            }
        }
    )


class NormalizationService(BaseNormalizationService):
    """Response containing one or more merged records and source data."""

<<<<<<< HEAD
    normalized_id: Optional[str] = None
    therapeutic_agent: Optional[domain_models.TherapeuticAgent] = None
    source_meta_: Optional[Dict[SourceName, SourceMeta]] = None
=======
    normalized_id: str | None = None
    therapeutic_agent: core_models.TherapeuticAgent | None = None
    source_meta_: dict[SourceName, SourceMeta] | None = None
>>>>>>> 8a0512bc

    model_config = ConfigDict(
        json_schema_extra={
            "example": {
                "query": "cisplatin",
                "warnings": None,
                "match_type": 80,
                "normalized_id": "rxcui:2555",
                "therapeutic_agent": {
                    "type": "TherapeuticAgent",
                    "id": "normalize.therapy.rxcui:2555",
                    "label": "cisplatin",
                    "mappings": [
                        {
                            "coding": {"code": "C376", "system": "ncit"},
                            "relation": "relatedMatch",
                        },
                        {
                            "coding": {"code": "15663-27-1", "system": "chemidplus"},
                            "relation": "relatedMatch",
                        },
                        {
                            "coding": {"code": "Q412415", "system": "wikidata"},
                            "relation": "relatedMatch",
                        },
                        {
                            "coding": {"code": "L01XA01", "system": "atc"},
                            "relation": "relatedMatch",
                        },
                        {
                            "coding": {"code": "4456", "system": "mmsl"},
                            "relation": "relatedMatch",
                        },
                        {
                            "coding": {"code": "27899", "system": "chebi"},
                            "relation": "relatedMatch",
                        },
                        {
                            "coding": {"code": "5702198", "system": "pubchem.compound"},
                            "relation": "relatedMatch",
                        },
                        {
                            "coding": {"code": "C0008838", "system": "umls"},
                            "relation": "relatedMatch",
                        },
                        {
                            "coding": {"code": "m17910", "system": "usp"},
                            "relation": "relatedMatch",
                        },
                        {
                            "coding": {"code": "Q20Q21Q62J", "system": "fda"},
                            "relation": "relatedMatch",
                        },
                        {
                            "coding": {"code": "d00195", "system": "mmsl"},
                            "relation": "relatedMatch",
                        },
                        {
                            "coding": {"code": "Q20Q21Q62J", "system": "mthspl"},
                            "relation": "relatedMatch",
                        },
                        {
                            "coding": {"code": "31747", "system": "mmsl"},
                            "relation": "relatedMatch",
                        },
                        {
                            "coding": {"code": "D002945", "system": "mesh"},
                            "relation": "relatedMatch",
                        },
                        {
                            "coding": {"code": "4018139", "system": "vandf"},
                            "relation": "relatedMatch",
                        },
                    ],
                    "aliases": [
                        "CIS-DDP",
                        "cis Platinum",
                        "DDP",
                        "Dichlorodiammineplatinum",
                        "1,2-Diaminocyclohexaneplatinum II citrate",
                        "CISplatin",
                        "cis Diamminedichloroplatinum",
                        "CDDP",
                        "Diamminodichloride, Platinum",
                        "cis-Dichlorodiammineplatinum(II)",
                        "cis-Platinum",
                        "cis-diamminedichloroplatinum(II)",
                        "cis-Diamminedichloroplatinum(II)",
                        "Cis-DDP",
                        "cis-Diamminedichloroplatinum",
                        "cis-Diaminedichloroplatinum",
                        "Platinol-AQ",
                        "Platinol",
                        "Platinum Diamminodichloride",
                    ],
                    "extensions": [
                        {
                            "name": "trade_names",
                            "value": ["Platinol", "Cisplatin"],
                        },
                    ],
                },
                "source_meta_": {
                    "RxNorm": {
                        "data_license": "UMLS Metathesaurus",
                        "data_license_url": "https://www.nlm.nih.gov/research/umls/rxnorm/docs/termsofservice.html",
                        "version": "20210104",
                        "data_url": "https://www.nlm.nih.gov/research/umls/rxnorm/docs/rxnormfiles.html",
                        "rdp_url": None,
                        "data_license_attributes": {
                            "non_commercial": False,
                            "attribution": True,
                            "share_alike": False,
                        },
                    },
                    "NCIt": {
                        "data_license": "CC BY 4.0",
                        "data_license_url": "https://creativecommons.org/licenses/by/4.0/legalcode",
                        "version": "20.09d",
                        "data_url": "https://evs.nci.nih.gov/ftp1/NCI_Thesaurus/archive/20.09d_Release/",
                        "rdp_url": "http://reusabledata.org/ncit.html",
                        "data_license_attributes": {
                            "non_commercial": False,
                            "attribution": True,
                            "share_alike": False,
                        },
                    },
                    "ChemIDplus": {
                        "data_license": "custom",
                        "data_license_url": "https://www.nlm.nih.gov/databases/download/terms_and_conditions.html",
                        "version": "20200327",
                        "data_url": "ftp://ftp.nlm.nih.gov/nlmdata/.chemidlease/",
                        "rdp_url": None,
                        "data_license_attributes": {
                            "non_commercial": False,
                            "attribution": True,
                            "share_alike": False,
                        },
                    },
                    "Wikidata": {
                        "data_license": "CC0 1.0",
                        "data_license_url": "https://creativecommons.org/publicdomain/zero/1.0/",
                        "version": "20200812",
                        "data_url": None,
                        "rdp_url": None,
                        "data_license_attributes": {
                            "non_commercial": False,
                            "attribution": False,
                            "share_alike": False,
                        },
                    },
                },
                "service_meta_": {
                    "name": "thera-py",
                    "version": __version__,
                    "response_datetime": "2021-04-05T16:44:15.367831",
                    "url": "https://github.com/cancervariants/therapy-normalization",
                },
            }
        }
    )


class SearchService(BaseModel):
    """Core response schema containing matches for each source"""

    query: str
    warnings: list[dict] = []
    source_matches: dict[SourceName, SourceSearchMatches]
    service_meta_: ServiceMeta

    model_config = ConfigDict(
        json_schema_extra={
            "example": {
                "query": "cisplatin",
                "warnings": [],
                "source_matches": {
                    "ChemIDplus": {
                        "match_type": 80,
                        "records": [
                            {
                                "concept_id": "chemidplus:15663-27-1",
                                "label": "Cisplatin",
                                "aliases": [
                                    "1,2-Diaminocyclohexaneplatinum II citrate",
                                    "cis-Diaminedichloroplatinum",
                                ],
                                "trade_names": [],
                                "xrefs": ["drugbank:DB00515"],
                                "associated_with": ["unii:Q20Q21Q62J"],
                                "approval_year": [],
                                "has_indication": [],
                            }
                        ],
                        "source_meta_": {
                            "data_license": "custom",
                            "data_license_url": "https://www.nlm.nih.gov/databases/download/terms_and_conditions.html",
                            "version": "20230222",
                            "data_url": "ftp://ftp.nlm.nih.gov/nlmdata/.chemidlease/",
                            "data_license_attributes": {
                                "non_commercial": False,
                                "attribution": True,
                                "share_alike": False,
                            },
                        },
                    },
                    "GuideToPHARMACOLOGY": {
                        "match_type": 80,
                        "records": [
                            {
                                "concept_id": "iuphar.ligand:5343",
                                "label": "cisplatin",
                                "aliases": ["Platinol"],
                                "trade_names": [],
                                "xrefs": [
                                    "chembl:CHEMBL11359",
                                    "chemidplus:15663-27-1",
                                    "drugbank:DB00515",
                                ],
                                "associated_with": [
                                    "CHEBI:27899",
                                    "pubchem.compound:441203",
                                    "pubchem.substance:178102005",
                                ],
                                "approval_ratings": ["gtopdb_approved"],
                                "approval_year": [],
                                "has_indication": [],
                            }
                        ],
                        "source_meta_": {
                            "data_license": "CC BY-SA 4.0",
                            "data_license_url": "https://creativecommons.org/licenses/by-sa/4.0/",
                            "version": "2023.3",
                            "data_url": "https://www.guidetopharmacology.org/download.jsp",
                            "data_license_attributes": {
                                "non_commercial": False,
                                "attribution": True,
                                "share_alike": True,
                            },
                        },
                    },
                    "Wikidata": {
                        "match_type": 80,
                        "records": [
                            {
                                "concept_id": "wikidata:Q412415",
                                "label": "cisplatin",
                                "aliases": [
                                    "CDDP",
                                    "CIS-DDP",
                                    "Cis-DDP",
                                    "Platinol",
                                    "Platinol-AQ",
                                    "cis-diamminedichloroplatinum(II)",
                                ],
                                "trade_names": [],
                                "xrefs": [
                                    "chembl:CHEMBL11359",
                                    "chemidplus:15663-27-1",
                                    "drugbank:DB00515",
                                    "iuphar.ligand:5343",
                                    "rxcui:2555",
                                ],
                                "associated_with": ["pubchem.compound:5702198"],
                                "approval_year": [],
                                "has_indication": [],
                            }
                        ],
                        "source_meta_": {
                            "data_license": "CC0 1.0",
                            "data_license_url": "https://creativecommons.org/publicdomain/zero/1.0/",
                            "version": "20231212",
                            "data_license_attributes": {
                                "non_commercial": False,
                                "attribution": False,
                                "share_alike": False,
                            },
                        },
                    },
                    "DrugBank": {
                        "match_type": 80,
                        "records": [
                            {
                                "concept_id": "drugbank:DB00515",
                                "label": "Cisplatin",
                                "aliases": [
                                    "APRD00359",
                                    "CDDP",
                                    "Cis-DDP",
                                    "cis-diamminedichloroplatinum(II)",
                                    "cisplatino",
                                ],
                                "trade_names": [],
                                "xrefs": ["chemidplus:15663-27-1"],
                                "associated_with": [
                                    "inchikey:LXZZYRPGZAFOLE-UHFFFAOYSA-L",
                                    "unii:Q20Q21Q62J",
                                ],
                                "approval_year": [],
                                "has_indication": [],
                            }
                        ],
                        "source_meta_": {
                            "data_license": "CC0 1.0",
                            "data_license_url": "https://creativecommons.org/publicdomain/zero/1.0/",
                            "version": "5.1.10",
                            "data_url": "https://go.drugbank.com/releases/latest#open-data",
                            "rdp_url": "http://reusabledata.org/drugbank.html",
                            "data_license_attributes": {
                                "non_commercial": False,
                                "attribution": False,
                                "share_alike": False,
                            },
                        },
                    },
                    "HemOnc": {
                        "match_type": 80,
                        "records": [
                            {
                                "concept_id": "hemonc:105",
                                "label": "Cisplatin",
                                "aliases": [
                                    "CDDP",
                                    "DACP",
                                    "DDP",
                                    "NSC 119875",
                                    "NSC-119875",
                                    "NSC119875",
                                    "cis-diamminedichloroplatinum III",
                                    "cis-platinum",
                                    "cisplatinum",
                                ],
                                "trade_names": [],
                                "xrefs": ["rxcui:2555"],
                                "associated_with": [],
                                "approval_ratings": ["hemonc_approved"],
                                "approval_year": ["1978"],
                                "has_indication": [
                                    {
                                        "disease_id": "hemonc:569",
                                        "disease_label": "Bladder cancer",
                                        "normalized_disease_id": "ncit:C9334",
                                        "supplemental_info": {"regulatory_body": "FDA"},
                                    },
                                    {
                                        "disease_id": "hemonc:671",
                                        "disease_label": "Testicular cancer",
                                        "normalized_disease_id": "ncit:C7251",
                                        "supplemental_info": {"regulatory_body": "FDA"},
                                    },
                                ],
                            }
                        ],
                        "source_meta_": {
                            "data_license": "CC BY 4.0",
                            "data_license_url": "https://creativecommons.org/licenses/by/4.0/legalcode",
                            "version": "2023-09-05",
                            "data_url": "https://dataverse.harvard.edu/dataset.xhtml?persistentId=doi:10.7910/DVN/9CY9C6",
                            "data_license_attributes": {
                                "non_commercial": False,
                                "attribution": True,
                                "share_alike": False,
                            },
                        },
                    },
                    "NCIt": {
                        "match_type": 80,
                        "records": [
                            {
                                "concept_id": "ncit:C376",
                                "label": "Cisplatin",
                                "aliases": [],
                                "trade_names": [],
                                "xrefs": ["chemidplus:15663-27-1"],
                                "associated_with": [
                                    "CHEBI:27899",
                                    "umls:C0008838",
                                    "unii:Q20Q21Q62J",
                                ],
                                "approval_year": [],
                                "has_indication": [],
                            }
                        ],
                        "source_meta_": {
                            "data_license": "CC BY 4.0",
                            "data_license_url": "https://creativecommons.org/licenses/by/4.0/legalcode",
                            "version": "23.10e",
                            "data_url": "https://evs.nci.nih.gov/ftp1/NCI_Thesaurus/",
                            "rdp_url": "http://reusabledata.org/ncit.html",
                            "data_license_attributes": {
                                "non_commercial": False,
                                "attribution": True,
                                "share_alike": False,
                            },
                        },
                    },
                },
                "service_meta_": {
                    "name": "thera-py",
                    "version": __version__,
                    "response_datetime": "2021-04-05T16:44:15.367831",
                    "url": "https://github.com/cancervariants/therapy-normalization",
                },
            }
        }
    )<|MERGE_RESOLUTION|>--- conflicted
+++ resolved
@@ -483,15 +483,9 @@
 class NormalizationService(BaseNormalizationService):
     """Response containing one or more merged records and source data."""
 
-<<<<<<< HEAD
-    normalized_id: Optional[str] = None
-    therapeutic_agent: Optional[domain_models.TherapeuticAgent] = None
-    source_meta_: Optional[Dict[SourceName, SourceMeta]] = None
-=======
     normalized_id: str | None = None
-    therapeutic_agent: core_models.TherapeuticAgent | None = None
+    therapeutic_agent: domain_models.TherapeuticAgent | None = None
     source_meta_: dict[SourceName, SourceMeta] | None = None
->>>>>>> 8a0512bc
 
     model_config = ConfigDict(
         json_schema_extra={
