"""ETL methods for ChemIDPlus source."""
from .base import Base
from typing import Set
from therapy import PROJECT_ROOT
from therapy.database import Database
from therapy.schemas import Drug, NamespacePrefix, Meta, SourceName, \
    DataLicenseAttributes
from pathlib import Path
import xml.etree.ElementTree as ET
import requests
import logging
from typing import Dict
from boto3.dynamodb.table import BatchWriter
import re


logger = logging.getLogger('therapy')
logger.setLevel(logging.DEBUG)


TAGS_REGEX = r' \[.*\]'


class ChemIDplus(Base):
    """Core ChemIDplus ETL class."""

    def __init__(self,
                 database: Database,
                 data_path: Path = PROJECT_ROOT / 'data' / 'chemidplus',
                 src_dir: str = 'ftp://ftp.nlm.nih.gov/nlmdata/.chemidlease/',  # noqa: E501
                 src_fname: str = 'CurrentChemID.xml'):
        """Initialize class instance.

        :param therapy.database.Database database: database instance to use
        :param Path data_path: path to chemidplus subdirectory in application
            data folder
        :param str src_dir: URL to remote directory containing source file
        :param str src_fname: name of file as stored in src_dir.

        If the source file is provided locally in the data_path directory,
        it's unnecessary to provide `src_dir` and `src_fname` args.
        """
        self.database = database
        self._data_path = data_path
        self._src_dir = src_dir
        self._src_fname = src_fname
        self._added_ids = set()
<<<<<<< HEAD

    def perform_etl(self) -> Set[str]:
        """Public-facing method to initiate ETL procedures on given data.

        :return: Set of concept IDs which were successfully processed and
            uploaded.
        """
        # perform ETL
        self._extract_data()
        self._load_meta()
=======
        # perform ETL
        self.added_num = 0
        self._extract_data(data_path)
>>>>>>> b3e47fa9
        self._transform_data()
        return self._added_ids

    def _download_data(self):
        """Download source data from default location."""
        logger.info('Downloading ChemIDplus data...')
        url = self._src_dir + self._src_fname
        out_path = PROJECT_ROOT / 'data' / 'chemidplus' / self._src_fname
        response = requests.get(url, stream=True)
        handle = open(out_path, "wb")
        for chunk in response.iter_content(chunk_size=512):
            if chunk:
                handle.write(chunk)
        version = ET.parse(out_path).getroot().attrib['date'].replace('-', '')
        out_path.rename(f'chemidplus_{version}.xml')
        logger.info('Finished downloading ChemIDplus data')

    def _extract_data(self):
        """Acquire ChemIDplus dataset."""
        self._data_path.mkdir(exist_ok=True, parents=True)
        dir_files = list(self._data_path.iterdir())
        if len(dir_files) == 0:
            self._download_data()
            dir_files = list(self._data_path.iterdir())
        file = sorted([f for f in dir_files
                       if f.name.startswith('chemidplus')])
        self._data_src = file[-1]
        self._version = self._data_src.stem.split('_')[1]

    def _transform_data(self):
        """Open dataset and prepare for loading into database."""
        tree = ET.parse(self._data_src)
        root = tree.getroot()
        with self.database.therapies.batch_writer() as batch:
            for chemical in root:
                if 'displayName' not in chemical.attrib:
                    continue

                # initial setup and get label
                display_name = chemical.attrib['displayName']
                if not display_name or not re.search(TAGS_REGEX, display_name):
                    continue
                label = re.sub(TAGS_REGEX, '', display_name)
                params = {
                    'label': label
                }

                # get concept ID
                reg_no = chemical.find('NumberList').find("CASRegistryNumber")
                if not reg_no:
                    continue
                params['concept_id'] = f'{NamespacePrefix.CASREGISTRY.value}:{reg_no.text}'  # noqa: E501

                # get aliases
                aliases = []
                label_l = label.lower()
                name_list = chemical.find('NameList')
                if name_list:
                    for name in name_list.findall('NameOfSubstance'):
                        text = name.text
                        if text != display_name and text.lower() != label_l:
                            aliases.append(re.sub(TAGS_REGEX, '', text))
                params['aliases'] = aliases

                # get other_ids and xrefs
                params['other_identifiers'] = list()
                params['xrefs'] = list()
                locator_list = chemical.find('LocatorList')
                if locator_list:
                    for loc in locator_list.findall('InternetLocator'):
                        if loc.text == 'DrugBank':
                            db = f'{NamespacePrefix.DRUGBANK.value}:{loc.attrib["url"].split("/")[-1]}'  # noqa: E501
                            params['other_identifiers'].append(db)
                        elif loc.text == 'FDA SRS':
                            fda = f'{NamespacePrefix.FDA.value}:{loc.attrib["url"].split("/")[-1]}'  # noqa: E501
                            params['xrefs'].append(fda)

                # double-check and load full record
                assert Drug(**params)
                self._load_record(batch, params)

    def _load_record(self, batch: BatchWriter, record: Dict):
        """Load individual record into database.

        :param boto3.dynamodb.table.BatchWriter batch: dynamodb batch writer
            instance
        :param therapy.schemas.Drug record: complete drug record to upload
        """
        concept_id_l = record['concept_id'].lower()
        for alias in {a.lower() for a in record['aliases']}:
            batch.put_item(Item={
                'label_and_type': f'{alias}##alias',
                'concept_id': concept_id_l,
                'src_name': SourceName.CHEMIDPLUS.value
            })
        if 'label' in record:
            batch.put_item(Item={
                'label_and_type': f'{record["label"].lower()}##label',
                'concept_id': concept_id_l,
                'src_name': SourceName.CHEMIDPLUS.value
            })
<<<<<<< HEAD
        id_record = dict(record)
        id_record['src_name'] = SourceName.CHEMIDPLUS.value
        id_record['label_and_type'] = f'{record.concept_id.lower()}##identity'
        batch.put_item(Item=id_record)
        self._added_ids.add(record.concept_id)
=======
        record['src_name'] = SourceName.CHEMIDPLUS.value
        record['label_and_type'] = f'{concept_id_l}##identity'
        batch.put_item(Item=record)
        self._added_ids.add(record['concept_id'])
>>>>>>> b3e47fa9

    def _load_meta(self):
        """Add source metadata."""
        meta = Meta(data_license="custom",
                    data_license_url="https://www.nlm.nih.gov/databases/download/terms_and_conditions.html",  # noqa: E501
                    version=self._version,
                    data_url="ftp://ftp.nlm.nih.gov/nlmdata/.chemidlease/",
                    rdp_url=None,
                    data_license_attributes=DataLicenseAttributes(
                        non_commercial=False,
                        share_alike=False,
                        attribution=True
                    ))
        item = dict(meta)
        item['src_name'] = SourceName.CHEMIDPLUS.value
        self.database.metadata.put_item(Item=item)<|MERGE_RESOLUTION|>--- conflicted
+++ resolved
@@ -45,7 +45,6 @@
         self._src_dir = src_dir
         self._src_fname = src_fname
         self._added_ids = set()
-<<<<<<< HEAD
 
     def perform_etl(self) -> Set[str]:
         """Public-facing method to initiate ETL procedures on given data.
@@ -53,14 +52,8 @@
         :return: Set of concept IDs which were successfully processed and
             uploaded.
         """
-        # perform ETL
+        self._load_meta()
         self._extract_data()
-        self._load_meta()
-=======
-        # perform ETL
-        self.added_num = 0
-        self._extract_data(data_path)
->>>>>>> b3e47fa9
         self._transform_data()
         return self._added_ids
 
@@ -162,18 +155,10 @@
                 'concept_id': concept_id_l,
                 'src_name': SourceName.CHEMIDPLUS.value
             })
-<<<<<<< HEAD
-        id_record = dict(record)
-        id_record['src_name'] = SourceName.CHEMIDPLUS.value
-        id_record['label_and_type'] = f'{record.concept_id.lower()}##identity'
-        batch.put_item(Item=id_record)
-        self._added_ids.add(record.concept_id)
-=======
         record['src_name'] = SourceName.CHEMIDPLUS.value
         record['label_and_type'] = f'{concept_id_l}##identity'
         batch.put_item(Item=record)
         self._added_ids.add(record['concept_id'])
->>>>>>> b3e47fa9
 
     def _load_meta(self):
         """Add source metadata."""
