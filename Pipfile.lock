--- conflicted
+++ resolved
@@ -41,33 +41,18 @@
         },
         "boto3": {
             "hashes": [
-<<<<<<< HEAD
-                "sha256:4dc8f76109891d916b894209865f4d968e64aaffa4c92147ff027cf4d557ac6c",
-                "sha256:999e01f2e8a6a83e4c3942cf94ba18965af23e7a370b1c7b0c3afdc6f7a1a317"
-            ],
-            "index": "pypi",
-            "version": "==1.16.49"
+                "sha256:15d3910eb1acfcdaa6aa8a64f3ed956ada1b5f3f9a8f2f127fd786036cb2afa5",
+                "sha256:d46f7c8c586c9c293f1a1eead56c18b82fcc3eec4dcebd4686aad4a675fd45b8"
+            ],
+            "index": "pypi",
+            "version": "==1.16.54"
         },
         "botocore": {
             "hashes": [
-                "sha256:badb01925850fe51d51b9cbbe9144cebcc34b9aed2bb29cddd26c123a9e92fca",
-                "sha256:eecc611ed386dec8e47ca087f45e65c1337946c4b5b33af71325ef9a49ae70dd"
-            ],
-            "version": "==1.19.49"
-=======
-                "sha256:360a9f805b11f2e468d48815193c55278765fb30b64350893ab63236a5034726",
-                "sha256:81c514185de8937ba75023a2466fae0cc6f170e6348fdac31c235c32ba9d58f3"
-            ],
-            "index": "pypi",
-            "version": "==1.16.52"
-        },
-        "botocore": {
-            "hashes": [
-                "sha256:d8f50e4162012ccfab64c2db4fcc99313d46d57789072251bab56013d66546e2",
-                "sha256:dc5ec23deadbe9327d3c81d03fddf80805c549059baabd80dea605941fe6a221"
-            ],
-            "version": "==1.19.52"
->>>>>>> 947e0859
+                "sha256:bba883f97c6657df941598150bf8a5a88bb976b7de53ec41ad3e518cfe8931d3",
+                "sha256:edfe213f3b01467605754ba1d46c6ac3b8a4be721fdf879d45c2132a99b4ac49"
+            ],
+            "version": "==1.19.54"
         },
         "certifi": {
             "hashes": [
@@ -200,11 +185,11 @@
         },
         "ipykernel": {
             "hashes": [
-                "sha256:63b4b96c513e1138874934e3e783a8e5e13c02b9036e37107bfe042ac8955005",
-                "sha256:e20ceb7e52cb4d250452e1230be76e0b2323f33bd46c6b2bc7abb6601740e182"
-            ],
-            "index": "pypi",
-            "version": "==5.4.2"
+                "sha256:4ed205700001a83b5832d4821c46a5733f1bf4b1c55744314ae3c756be6b6095",
+                "sha256:697103d218e9a8828025af7986e033c89e0b36e2b6eb84a5bda4739b9a27f3cb"
+            ],
+            "index": "pypi",
+            "version": "==5.4.3"
         },
         "ipython": {
             "hashes": [
@@ -241,16 +226,16 @@
                 "sha256:b85d0567b8666149a93172712e68920734333c0ce7e89b78b3e987f71e5ed4f9",
                 "sha256:cdf6525904cc597730141d61b36f2e4b8ecc257c420fa2f4549bac2c2d0cb72f"
             ],
-            "markers": "python_version >= '2.6' and python_version not in '3.0, 3.1, 3.2, 3.3'",
+            "markers": "python_version >= '2.6' and python_version not in '3.0, 3.1, 3.2'",
             "version": "==0.10.0"
         },
         "jupyter-client": {
             "hashes": [
-                "sha256:49e390b36fe4b4226724704ea28d9fb903f1a3601b6882ce3105221cd09377a1",
-                "sha256:c958d24d6eacb975c1acebb68ac9077da61b5f5c040f22f6849928ad7393b950"
+                "sha256:5eaaa41df449167ebba5e1cf6ca9b31f7fd4f71625069836e2e4fee07fe3cb13",
+                "sha256:649ca3aca1e28f27d73ef15868a7c7f10d6e70f761514582accec3ca6bb13085"
             ],
             "markers": "python_version >= '3.5'",
-            "version": "==6.1.7"
+            "version": "==6.1.11"
         },
         "jupyter-core": {
             "hashes": [
@@ -358,11 +343,11 @@
         },
         "prompt-toolkit": {
             "hashes": [
-                "sha256:45b154489d89dc41cce86a069a65f3886206518e7ca93fa9d7dad70546c78d54",
-                "sha256:c5eeab58dd31b541442825d7870777f2a2f764eb5fda03334d5219cd84b9722f"
+                "sha256:ac329c69bd8564cb491940511957312c7b8959bb5b3cf3582b406068a51d5bb7",
+                "sha256:b8b3d0bde65da350290c46a8f54f336b3cbf5464a4ac11239668d986852e79d5"
             ],
             "markers": "python_full_version >= '3.6.1'",
-            "version": "==3.0.9"
+            "version": "==3.0.10"
         },
         "ptyprocess": {
             "hashes": [
@@ -412,7 +397,7 @@
                 "sha256:c203ec8783bf771a155b207279b9bccb8dea02d8f0c9e5f8ead507bc3246ecc1",
                 "sha256:ef9d7589ef3c200abe66653d3f1ab1033c3c419ae9b9bdb1240a85b024efc88b"
             ],
-            "markers": "python_version >= '2.6' and python_version not in '3.0, 3.1, 3.2, 3.3'",
+            "markers": "python_version >= '2.6' and python_version not in '3.0, 3.1, 3.2'",
             "version": "==2.4.7"
         },
         "python-dateutil": {
@@ -420,43 +405,42 @@
                 "sha256:73ebfe9dbf22e832286dafa60473e4cd239f8592f699aa5adaf10050e6e1823c",
                 "sha256:75bb3f31ea686f1197762692a9ee6a7550b59fc6ca3a1f4b5d7e32fb98e2da2a"
             ],
-            "markers": "python_version >= '2.7' and python_version not in '3.0, 3.1, 3.2, 3.3'",
+            "markers": "python_version >= '2.7' and python_version not in '3.0, 3.1, 3.2'",
             "version": "==2.8.1"
         },
         "pyzmq": {
             "hashes": [
-                "sha256:03638e46d486dd1c118e03c8bf9c634bdcae679600eac6573ae1e54906de7c2f",
-                "sha256:0af84f34f27b5c6a0e906c648bdf46d4caebf9c8e6e16db0728f30a58141cad6",
-                "sha256:0e554fd390021edbe0330b67226325a820b0319c5b45e1b0a59bf22ccc36e793",
-                "sha256:1e9b75a119606732023a305d1c214146c09a91f8116f6aff3e8b7d0a60b6f0ff",
-                "sha256:225774a48ed7414c0395335e7123ef8c418dbcbe172caabdc2496133b03254c2",
-                "sha256:2742e380d186673eee6a570ef83d4568741945434ba36d92b98d36cdbfedbd44",
-                "sha256:309d763d89ec1845c0e0fa14e1fb6558fd8c9ef05ed32baec27d7a8499cc7bb0",
-                "sha256:46250789730489009fe139cbf576679557c070a6a3628077d09a4153d52fd381",
-                "sha256:4d9259a5eb3f71abbaf61f165cacf42240bfeea3783bebd8255341abdfe206f1",
-                "sha256:523d542823cabb94065178090e05347bd204365f6e7cb260f0071c995d392fc2",
-                "sha256:53706f4a792cdae422121fb6a5e65119bad02373153364fc9d004cf6a90394de",
-                "sha256:5efe02bdcc5eafcac0aab531292294298f0ab8d28ed43be9e507d0e09173d1a4",
-                "sha256:63ee08e35be72fdd7568065a249a5b5cf51a2e8ab6ee63cf9f73786fcb9e710b",
-                "sha256:6e24907857c80dc67692e31f5bf3ad5bf483ee0142cec95b3d47e2db8c43bdda",
-                "sha256:7113eb93dcd0a5750c65d123ed0099e036a3a3f2dcb48afedd025ffa125c983b",
-                "sha256:824ad5888331aadeac772bce27e1c2fbcab82fade92edbd234542c4e12f0dca9",
-                "sha256:895695be380f0f85d2e3ec5ccf68a93c92d45bd298567525ad5633071589872c",
-                "sha256:b62113eeb9a0649cebed9b21fd578f3a0175ef214a2a91dcb7b31bbf55805295",
-                "sha256:bc7dd697356b31389d5118b9bcdef3e8d8079e8181800c4e8d72dccd56e1ff68",
-                "sha256:bf755905a7d30d2749079611b9a89924c1f2da2695dc09ce221f42122c9808e3",
-                "sha256:c63fafd2556d218368c51d18588f8e6f8d86d09d493032415057faf6de869b34",
-                "sha256:c95dda497a7c1b1e734b5e8353173ca5dd7b67784d8821d13413a97856588057",
-                "sha256:cc09c5cd1a4332611c8564d65e6a432dc6db3e10793d0254da9fa1e31d9ffd6d",
-                "sha256:cfa54a162a7b32641665e99b2c12084555afe9fc8fe80ec8b2f71a57320d10e1",
-                "sha256:d81184489369ec325bd50ba1c935361e63f31f578430b9ad95471899361a8253",
-                "sha256:d92c7f41a53ece82b91703ea433c7d34143248cf0cead33aa11c5fc621c764bf",
-                "sha256:dc2f48b575dff6edefd572f1ac84cf0c3f18ad5fcf13384de32df740a010594a",
-                "sha256:f0beef935efe78a63c785bb21ed56c1c24448511383e3994927c8bb2caf5e714",
-                "sha256:f110a4d3f8f01209eec304ed542f6c8054cce9b0f16dfe3d571e57c290e4e133"
-            ],
-            "markers": "python_version >= '3.5'",
-            "version": "==20.0.0"
+                "sha256:048a6396209c72a02711614e4adad0baa48e3c4132b852c9fa41d3d5708c079e",
+                "sha256:0fef7d9b06669bbe01a744499d20f046744a0d6ac1b842694ef41ba2ee8bbb3d",
+                "sha256:13387da199403958b5f319c77871a370969ca13721ab0d6e329d04f107166175",
+                "sha256:1d19528c2f88d791c0a1a6c0388a1ee4671d6202c2783212c76b64e0b48633a5",
+                "sha256:32c5d370f969b3d854b0368cd9d56364064ffa764e01c18ffddce28feab5a25e",
+                "sha256:37c94db38293eb1ef4d1862fa62222a4b6ef06a930c4ab4cb05724601cb8a93a",
+                "sha256:43f531aadd620e2b1b1a6d5d58ecd034a96e525f7d4ecf3c9d302f555fb1c43d",
+                "sha256:50ab0f6479d9dffc15efc4f6c2c93db2a36a4eed6d1cdc1e73e7dddbd3ba6f17",
+                "sha256:67e976fbf2d88693a61e1aab2a25cd42b3153acaed2314fe9906938fb0e18bea",
+                "sha256:77b501480b061b91c81dfec3928bb0bfe971c3713f20046f12bb53a1c8fda8b4",
+                "sha256:874693ba13c85c5d87d9b9745a87768d3ae1b6ce0bc98e88e633ce2a6b034b6f",
+                "sha256:95a85f29d1248da85e8bc09b1a22a659644b606dcae74d663eab9cafd1a4905f",
+                "sha256:a60b72a7524a1aca6a6da70bdb9de4ed876950d71c6314d55af6b8638d4ef227",
+                "sha256:a9249934cd40902640f33bbe583be69f9bc0f63734fceb541ad05f6d16b5d7c5",
+                "sha256:aa46ad481e12fb86d2f0754f4c9100187c8cbc2af2948fab84bd62099621fe43",
+                "sha256:acd90819c307ec02e0db5cb2855b5468061d8b27a471f29080817fc0b91351b0",
+                "sha256:b3be14f5c27fc08508ef909598cc085134f89834636250049d79a797e46c60e1",
+                "sha256:b4408f61e119009d872142452bac283aebcb145815bd299299ecbda62be32661",
+                "sha256:c96b9be27f06843753f98fcdc00721bdba76621ab05d64346d7ee247f64897f3",
+                "sha256:ce8d218a2b90b02dacb30e8f7575bf0d01eec5d51d288e5a0fd2bb1e89f47077",
+                "sha256:dceb46f611b65a2b81e5c33f2c9aaf2d9b2794d58316f02ff5bc0f248a3e8e96",
+                "sha256:e3199e8809ad4417f48e7e9fb83e32f8f0a9c42ba284d3b09603f92b2487da62",
+                "sha256:e39faf7e1a171ec5409f3d64149f8c54c14ac2272304a6aff426688e31a6286b",
+                "sha256:ea0ae24b072c22a5ad13200e217ef33e07e9d6e4756a8086fe0244f7339f74bf",
+                "sha256:eac4eff2c2424a829153dc73a26daa7d9727f5a5ec012b76bde8d49a20b4e404",
+                "sha256:f754d7353141f72e51acca9f0ccc8cdaa35e2627744dfe6e6ac4eac75f0194fe",
+                "sha256:f92cf5aeb926396daf27b4e59c8c0428358db4fe0be5051544b839a7718f3388",
+                "sha256:fe69190a151ecaaeb737453e4db59918b4d8d2d17726a1610968802d0e9d01e7"
+            ],
+            "markers": "python_version >= '3.6'",
+            "version": "==21.0.0"
         },
         "rdflib": {
             "hashes": [
@@ -507,7 +491,7 @@
                 "sha256:30639c035cdb23534cd4aa2dd52c3bf48f06e5f4a941509c8bafd8ce11080259",
                 "sha256:8b74bedcbbbaca38ff6d7491d76f2b06b3592611af620f8426e82dddb04a5ced"
             ],
-            "markers": "python_version >= '2.7' and python_version not in '3.0, 3.1, 3.2, 3.3'",
+            "markers": "python_version >= '2.7' and python_version not in '3.0, 3.1, 3.2'",
             "version": "==1.15.0"
         },
         "starlette": {
@@ -567,12 +551,11 @@
         },
         "tqdm": {
             "hashes": [
-<<<<<<< HEAD
-                "sha256:556c55b081bd9aa746d34125d024b73f0e2a0e62d5927ff0e400e20ee0a03b9a",
-                "sha256:b8b46036fd00176d0870307123ef06bb851096964fa7fc578d789f90ce82c3e4"
+                "sha256:4621f6823bab46a9cc33d48105753ccbea671b68bab2c50a9f0be23d4065cb5a",
+                "sha256:fe3d08dd00a526850568d542ff9de9bbc2a09a791da3c334f3213d8d0bbbca65"
             ],
             "markers": "python_version >= '2.7' and python_version not in '3.0, 3.1, 3.2, 3.3'",
-            "version": "==4.55.1"
+            "version": "==4.56.0"
         },
         "traitlets": {
             "hashes": [
@@ -581,13 +564,6 @@
             ],
             "markers": "python_version >= '3.7'",
             "version": "==5.0.5"
-=======
-                "sha256:4621f6823bab46a9cc33d48105753ccbea671b68bab2c50a9f0be23d4065cb5a",
-                "sha256:fe3d08dd00a526850568d542ff9de9bbc2a09a791da3c334f3213d8d0bbbca65"
-            ],
-            "markers": "python_version >= '2.7' and python_version not in '3.0, 3.1, 3.2, 3.3'",
-            "version": "==4.56.0"
->>>>>>> 947e0859
         },
         "twine": {
             "hashes": [
@@ -983,19 +959,11 @@
         },
         "identify": {
             "hashes": [
-<<<<<<< HEAD
-                "sha256:7aef7a5104d6254c162990e54a203cdc0fd202046b6c415bd5d636472f6565c4",
-                "sha256:b2c71bf9f5c482c389cef816f3a15f1c9d7429ad70f497d4a2e522442d80c6de"
-            ],
-            "markers": "python_version >= '2.7' and python_version not in '3.0, 3.1, 3.2, 3.3'",
-            "version": "==1.5.11"
-=======
                 "sha256:18994e850ba50c37bcaed4832be8b354d6a06c8fb31f54e0e7ece76d32f69bc8",
                 "sha256:892473bf12e655884132a3a32aca737a3cbefaa34a850ff52d501773a45837bc"
             ],
             "markers": "python_version >= '2.7' and python_version not in '3.0, 3.1, 3.2, 3.3'",
             "version": "==1.5.12"
->>>>>>> 947e0859
         },
         "idna": {
             "hashes": [
@@ -1017,13 +985,8 @@
                 "sha256:4ed205700001a83b5832d4821c46a5733f1bf4b1c55744314ae3c756be6b6095",
                 "sha256:697103d218e9a8828025af7986e033c89e0b36e2b6eb84a5bda4739b9a27f3cb"
             ],
-<<<<<<< HEAD
-            "index": "pypi",
-            "version": "==5.4.2"
-=======
-            "markers": "python_version >= '3.5'",
+            "index": "pypi",
             "version": "==5.4.3"
->>>>>>> 947e0859
         },
         "ipython": {
             "hashes": [
@@ -1088,21 +1051,6 @@
         },
         "jupyter-server": {
             "hashes": [
-<<<<<<< HEAD
-                "sha256:a6df8cfa3e44cae958154ee3d7804f824e88e84fc77e88116d2eecd71e145d32",
-                "sha256:b939a28709b38cf9e0b1ad4b1b6896ac0f78f6bb26eda0612f73649ad137b92b"
-            ],
-            "markers": "python_version >= '3.6'",
-            "version": "==1.1.4"
-        },
-        "jupyterlab": {
-            "hashes": [
-                "sha256:72759e43d6063d4b3bf5bc4fa5ef72dd970bc43bdcb82d87affee73bbdb5be34",
-                "sha256:ee8c8abb32f7be1fc7294980d66493cdd55ab449ceceffd4ed639efbb7b1601d"
-            ],
-            "index": "pypi",
-            "version": "==3.0.1"
-=======
                 "sha256:27d0f7e28bf356d4e016b9a5bdc179321b7df5ad48ed9098aa0a963ddb06e498",
                 "sha256:5c55bdd098159f3e57faad102fa91de5b3f2f46ca8be01ad3d289e85a5beba9c"
             ],
@@ -1111,12 +1059,11 @@
         },
         "jupyterlab": {
             "hashes": [
-                "sha256:2a044e3e0c5b402dc80755024a513132611142ae12749ca93dd29bc45312f3e8",
-                "sha256:505220e6d812e267aecacb12a310a6044c526cf67f85eb22917685fc8824edb6"
-            ],
-            "index": "pypi",
-            "version": "==3.0.3"
->>>>>>> 947e0859
+                "sha256:b6f25f46ca369c969ced21535e50ee6f2544bcfa3f2917a8c3e62b430e73b3b0",
+                "sha256:c70a638907a1cdad499fe39b3388a1dbce257ab4e76b05d08c9791b94ad79b94"
+            ],
+            "index": "pypi",
+            "version": "==3.0.4"
         },
         "jupyterlab-pygments": {
             "hashes": [
@@ -1212,11 +1159,11 @@
         },
         "nbformat": {
             "hashes": [
-                "sha256:aa9450c16d29286dc69b92ea4913c1bffe86488f90184445996ccc03a2f60382",
-                "sha256:f545b22138865bfbcc6b1ffe89ed5a2b8e2dc5d4fe876f2ca60d8e6f702a30f8"
+                "sha256:693616f25534a61fa3e02223073a88bc422eb0badbaf0b9f03c7b9764fceb4b9",
+                "sha256:96fb98e9a31480fd457e13b4d9681f4bd429642eb02bc2b3a62b86ae6ee3cf8e"
             ],
             "markers": "python_version >= '3.5'",
-            "version": "==5.0.8"
+            "version": "==5.1.0"
         },
         "nest-asyncio": {
             "hashes": [
@@ -1243,11 +1190,11 @@
         },
         "notebook": {
             "hashes": [
-                "sha256:cf40d4f81541401db5a2fda1707ca7877157abd41f04ef7b88f02b67f3c61791",
-                "sha256:e6a62188e319a5d45dd2ed24719f646adf88bef8be1f654ebd0ab360ece6d7a6"
+                "sha256:0464b28e18e7a06cec37e6177546c2322739be07962dd13bf712bcb88361f013",
+                "sha256:25ad93c982b623441b491e693ef400598d1a46cdf11b8c9c0b3be6c61ebbb6cd"
             ],
             "markers": "python_version >= '3.5'",
-            "version": "==6.1.6"
+            "version": "==6.2.0"
         },
         "numpy": {
             "hashes": [
@@ -1382,29 +1329,17 @@
         },
         "prompt-toolkit": {
             "hashes": [
-<<<<<<< HEAD
-                "sha256:45b154489d89dc41cce86a069a65f3886206518e7ca93fa9d7dad70546c78d54",
-                "sha256:c5eeab58dd31b541442825d7870777f2a2f764eb5fda03334d5219cd84b9722f"
-            ],
-            "markers": "python_full_version >= '3.6.1'",
-            "version": "==3.0.9"
-=======
                 "sha256:ac329c69bd8564cb491940511957312c7b8959bb5b3cf3582b406068a51d5bb7",
                 "sha256:b8b3d0bde65da350290c46a8f54f336b3cbf5464a4ac11239668d986852e79d5"
             ],
             "markers": "python_full_version >= '3.6.1'",
             "version": "==3.0.10"
->>>>>>> 947e0859
         },
         "ptyprocess": {
             "hashes": [
                 "sha256:4b41f3967fce3af57cc7e94b888626c18bf37a083e3651ca8feeb66d492fef35",
                 "sha256:5c5d0a3b48ceee0b48485e0c26037c0acd7d29765ca3fbb5cb3831d347423220"
             ],
-<<<<<<< HEAD
-=======
-            "markers": "os_name != 'nt'",
->>>>>>> 947e0859
             "version": "==0.7.0"
         },
         "py": {
@@ -1460,7 +1395,7 @@
                 "sha256:c203ec8783bf771a155b207279b9bccb8dea02d8f0c9e5f8ead507bc3246ecc1",
                 "sha256:ef9d7589ef3c200abe66653d3f1ab1033c3c419ae9b9bdb1240a85b024efc88b"
             ],
-            "markers": "python_version >= '2.6' and python_version not in '3.0, 3.1, 3.2, 3.3'",
+            "markers": "python_version >= '2.6' and python_version not in '3.0, 3.1, 3.2'",
             "version": "==2.4.7"
         },
         "pyrsistent": {
@@ -1503,7 +1438,7 @@
                 "sha256:73ebfe9dbf22e832286dafa60473e4cd239f8592f699aa5adaf10050e6e1823c",
                 "sha256:75bb3f31ea686f1197762692a9ee6a7550b59fc6ca3a1f4b5d7e32fb98e2da2a"
             ],
-            "markers": "python_version >= '2.7' and python_version not in '3.0, 3.1, 3.2, 3.3'",
+            "markers": "python_version >= '2.7' and python_version not in '3.0, 3.1, 3.2'",
             "version": "==2.8.1"
         },
         "pytz": {
@@ -1533,38 +1468,37 @@
         },
         "pyzmq": {
             "hashes": [
-                "sha256:03638e46d486dd1c118e03c8bf9c634bdcae679600eac6573ae1e54906de7c2f",
-                "sha256:0af84f34f27b5c6a0e906c648bdf46d4caebf9c8e6e16db0728f30a58141cad6",
-                "sha256:0e554fd390021edbe0330b67226325a820b0319c5b45e1b0a59bf22ccc36e793",
-                "sha256:1e9b75a119606732023a305d1c214146c09a91f8116f6aff3e8b7d0a60b6f0ff",
-                "sha256:225774a48ed7414c0395335e7123ef8c418dbcbe172caabdc2496133b03254c2",
-                "sha256:2742e380d186673eee6a570ef83d4568741945434ba36d92b98d36cdbfedbd44",
-                "sha256:309d763d89ec1845c0e0fa14e1fb6558fd8c9ef05ed32baec27d7a8499cc7bb0",
-                "sha256:46250789730489009fe139cbf576679557c070a6a3628077d09a4153d52fd381",
-                "sha256:4d9259a5eb3f71abbaf61f165cacf42240bfeea3783bebd8255341abdfe206f1",
-                "sha256:523d542823cabb94065178090e05347bd204365f6e7cb260f0071c995d392fc2",
-                "sha256:53706f4a792cdae422121fb6a5e65119bad02373153364fc9d004cf6a90394de",
-                "sha256:5efe02bdcc5eafcac0aab531292294298f0ab8d28ed43be9e507d0e09173d1a4",
-                "sha256:63ee08e35be72fdd7568065a249a5b5cf51a2e8ab6ee63cf9f73786fcb9e710b",
-                "sha256:6e24907857c80dc67692e31f5bf3ad5bf483ee0142cec95b3d47e2db8c43bdda",
-                "sha256:7113eb93dcd0a5750c65d123ed0099e036a3a3f2dcb48afedd025ffa125c983b",
-                "sha256:824ad5888331aadeac772bce27e1c2fbcab82fade92edbd234542c4e12f0dca9",
-                "sha256:895695be380f0f85d2e3ec5ccf68a93c92d45bd298567525ad5633071589872c",
-                "sha256:b62113eeb9a0649cebed9b21fd578f3a0175ef214a2a91dcb7b31bbf55805295",
-                "sha256:bc7dd697356b31389d5118b9bcdef3e8d8079e8181800c4e8d72dccd56e1ff68",
-                "sha256:bf755905a7d30d2749079611b9a89924c1f2da2695dc09ce221f42122c9808e3",
-                "sha256:c63fafd2556d218368c51d18588f8e6f8d86d09d493032415057faf6de869b34",
-                "sha256:c95dda497a7c1b1e734b5e8353173ca5dd7b67784d8821d13413a97856588057",
-                "sha256:cc09c5cd1a4332611c8564d65e6a432dc6db3e10793d0254da9fa1e31d9ffd6d",
-                "sha256:cfa54a162a7b32641665e99b2c12084555afe9fc8fe80ec8b2f71a57320d10e1",
-                "sha256:d81184489369ec325bd50ba1c935361e63f31f578430b9ad95471899361a8253",
-                "sha256:d92c7f41a53ece82b91703ea433c7d34143248cf0cead33aa11c5fc621c764bf",
-                "sha256:dc2f48b575dff6edefd572f1ac84cf0c3f18ad5fcf13384de32df740a010594a",
-                "sha256:f0beef935efe78a63c785bb21ed56c1c24448511383e3994927c8bb2caf5e714",
-                "sha256:f110a4d3f8f01209eec304ed542f6c8054cce9b0f16dfe3d571e57c290e4e133"
-            ],
-            "markers": "python_version >= '3.5'",
-            "version": "==20.0.0"
+                "sha256:048a6396209c72a02711614e4adad0baa48e3c4132b852c9fa41d3d5708c079e",
+                "sha256:0fef7d9b06669bbe01a744499d20f046744a0d6ac1b842694ef41ba2ee8bbb3d",
+                "sha256:13387da199403958b5f319c77871a370969ca13721ab0d6e329d04f107166175",
+                "sha256:1d19528c2f88d791c0a1a6c0388a1ee4671d6202c2783212c76b64e0b48633a5",
+                "sha256:32c5d370f969b3d854b0368cd9d56364064ffa764e01c18ffddce28feab5a25e",
+                "sha256:37c94db38293eb1ef4d1862fa62222a4b6ef06a930c4ab4cb05724601cb8a93a",
+                "sha256:43f531aadd620e2b1b1a6d5d58ecd034a96e525f7d4ecf3c9d302f555fb1c43d",
+                "sha256:50ab0f6479d9dffc15efc4f6c2c93db2a36a4eed6d1cdc1e73e7dddbd3ba6f17",
+                "sha256:67e976fbf2d88693a61e1aab2a25cd42b3153acaed2314fe9906938fb0e18bea",
+                "sha256:77b501480b061b91c81dfec3928bb0bfe971c3713f20046f12bb53a1c8fda8b4",
+                "sha256:874693ba13c85c5d87d9b9745a87768d3ae1b6ce0bc98e88e633ce2a6b034b6f",
+                "sha256:95a85f29d1248da85e8bc09b1a22a659644b606dcae74d663eab9cafd1a4905f",
+                "sha256:a60b72a7524a1aca6a6da70bdb9de4ed876950d71c6314d55af6b8638d4ef227",
+                "sha256:a9249934cd40902640f33bbe583be69f9bc0f63734fceb541ad05f6d16b5d7c5",
+                "sha256:aa46ad481e12fb86d2f0754f4c9100187c8cbc2af2948fab84bd62099621fe43",
+                "sha256:acd90819c307ec02e0db5cb2855b5468061d8b27a471f29080817fc0b91351b0",
+                "sha256:b3be14f5c27fc08508ef909598cc085134f89834636250049d79a797e46c60e1",
+                "sha256:b4408f61e119009d872142452bac283aebcb145815bd299299ecbda62be32661",
+                "sha256:c96b9be27f06843753f98fcdc00721bdba76621ab05d64346d7ee247f64897f3",
+                "sha256:ce8d218a2b90b02dacb30e8f7575bf0d01eec5d51d288e5a0fd2bb1e89f47077",
+                "sha256:dceb46f611b65a2b81e5c33f2c9aaf2d9b2794d58316f02ff5bc0f248a3e8e96",
+                "sha256:e3199e8809ad4417f48e7e9fb83e32f8f0a9c42ba284d3b09603f92b2487da62",
+                "sha256:e39faf7e1a171ec5409f3d64149f8c54c14ac2272304a6aff426688e31a6286b",
+                "sha256:ea0ae24b072c22a5ad13200e217ef33e07e9d6e4756a8086fe0244f7339f74bf",
+                "sha256:eac4eff2c2424a829153dc73a26daa7d9727f5a5ec012b76bde8d49a20b4e404",
+                "sha256:f754d7353141f72e51acca9f0ccc8cdaa35e2627744dfe6e6ac4eac75f0194fe",
+                "sha256:f92cf5aeb926396daf27b4e59c8c0428358db4fe0be5051544b839a7718f3388",
+                "sha256:fe69190a151ecaaeb737453e4db59918b4d8d2d17726a1610968802d0e9d01e7"
+            ],
+            "markers": "python_version >= '3.6'",
+            "version": "==21.0.0"
         },
         "requests": {
             "hashes": [
@@ -1586,7 +1520,7 @@
                 "sha256:30639c035cdb23534cd4aa2dd52c3bf48f06e5f4a941509c8bafd8ce11080259",
                 "sha256:8b74bedcbbbaca38ff6d7491d76f2b06b3592611af620f8426e82dddb04a5ced"
             ],
-            "markers": "python_version >= '2.7' and python_version not in '3.0, 3.1, 3.2, 3.3'",
+            "markers": "python_version >= '2.7' and python_version not in '3.0, 3.1, 3.2'",
             "version": "==1.15.0"
         },
         "sniffio": {
@@ -1628,7 +1562,7 @@
                 "sha256:806143ae5bfb6a3c6e736a764057db0e6a0e05e338b5630894a5f779cabb4f9b",
                 "sha256:b3bda1d108d5dd99f4a20d24d9c348e91c4db7ab1b749200bded2f839ccbe68f"
             ],
-            "markers": "python_version >= '2.6' and python_version not in '3.0, 3.1, 3.2, 3.3'",
+            "markers": "python_version >= '2.6' and python_version not in '3.0, 3.1, 3.2'",
             "version": "==0.10.2"
         },
         "tornado": {
@@ -1702,11 +1636,11 @@
         },
         "virtualenv": {
             "hashes": [
-                "sha256:205a7577275dd0d9223c730dd498e21a8910600085c3dee97412b041fc4b853b",
-                "sha256:7992b8de87e544a4ab55afc2240bf8388c4e3b5765d03784dad384bfdf9097ee"
+                "sha256:0c111a2236b191422b37fe8c28b8c828ced39aab4bf5627fa5c331aeffb570d9",
+                "sha256:14b34341e742bdca219e10708198e704e8a7064dd32f474fc16aca68ac53a306"
             ],
             "markers": "python_version >= '2.7' and python_version not in '3.0, 3.1, 3.2, 3.3'",
-            "version": "==20.3.0"
+            "version": "==20.3.1"
         },
         "wcwidth": {
             "hashes": [
