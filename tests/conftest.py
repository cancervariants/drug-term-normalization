--- conflicted
+++ resolved
@@ -5,10 +5,6 @@
 import pytest
 from pathlib import Path
 
-<<<<<<< HEAD
-=======
-
->>>>>>> d7500929
 TEST_ROOT = Path(__file__).resolve().parents[1]
 
 
@@ -29,90 +25,28 @@
             `self.updates` stores update requests, with the concept_id as the
             key and the updated attribute and new value as the value.
             """
-            infile = TEST_ROOT / 'tests' / 'unit' / 'data' / 'therapies.json'  # noqa: E501
+            infile = TEST_ROOT / 'tests' / 'unit' / 'data' / 'therapies.json'
             self.records = {}
             with open(infile, 'r') as f:
                 records_json = json.load(f)
             for record in records_json:
-                self.records[record['label_and_type']] = {
-                    record['concept_id']: record
-                }
+                label_and_type = record['label_and_type']
+                concept_id = record['concept_id']
+                if self.records.get(label_and_type):
+                    self.records[label_and_type][concept_id] = record
+                else:
+                    self.records[label_and_type] = {concept_id: record}
             self.added_records: Dict[str, Dict[Any, Any]] = {}
             self.updates: Dict[str, Dict[Any, Any]] = {}
-            self.cached_sources = {
-                'Wikidata': {
-                    "data_license": "CC0 1.0",
-                    "data_license_url": "https://creativecommons.org/publicdomain/zero/1.0/",  # noqa: E501
-                    "version": "20200812",
-                    "data_url": None,
-                    "rdp_url": None,
-                    "data_license_attributes": {
-                        "non_commercial": False,
-                        "attribution": False,
-                        "share_alike": False
-                    }
-                },
-                'ChemIDplus': {
-                    "data_license": "custom",
-                    "data_license_url": "https://www.nlm.nih.gov/databases/download/terms_and_conditions.html",  # noqa: E501
-                    "version": "20200327",
-                    "data_url": "ftp://ftp.nlm.nih.gov/nlmdata/.chemidlease/",
-                    "rdp_url": None,
-                    "data_license_attributes": {
-                        "non_commercial": False,
-                        "attribution": False,
-                        "share_alike": False
-                    }
-                },
-                'RxNorm': {
-                    "data_license": "UMLS Metathesaurus",
-                    "data_license_url": "https://www.nlm.nih.gov/research/umls/rxnorm/docs/termsofservice.html",  # noqa: E501
-                    "version": "20210104",
-                    "data_url": "https://www.nlm.nih.gov/research/umls/rxnorm/docs/rxnormfiles.html",  # noqa: E501
-                    "rdp_url": None,
-                    "data_license_attributes": {
-                        "non_commercial": False,
-                        "attribution": False,
-                        "share_alike": False
-                    }
-                },
-                'DrugBank': {
-                    "data_license": "CC BY-NC 4.0",
-                    "data_license_url": "https://creativecommons.org/licenses/by-nc/4.0/legalcode",  # noqa: E501
-                    "version": "5.1.7",
-                    "data_url": "https://go.drugbank.com/releases/5-1-7/downloads/all-full-database",  # noqa: E501
-                    "rdp_url": "http://reusabledata.org/drugbank.html",
-                    "data_license_attributes": {
-                        "non_commercial": True,
-                        "attribution": True,
-                        "share_alike": False,
-                    }
-                },
-                'NCIt': {
-                    "data_license": "CC BY 4.0",
-                    "data_license_url": "https://creativecommons.org/licenses/by/4.0/legalcode",  # noqa: E501
-                    "version": "20.09d",
-                    "data_url": "https://evs.nci.nih.gov/ftp1/NCI_Thesaurus/archive/20.09d_Release/",  # noqa: E501
-                    "rdp_url": "http://reusabledata.org/ncit.html",
-                    "data_license_attributes": {
-                        "non_commercial": False,
-                        "attribution": True,
-                        "share_alike": False
-                    }
-                },
-                'ChEMBL': {
-                    "data_license": "CC BY-SA 3.0",
-                    "data_license_url": "https://creativecommons.org/licenses/by-sa/3.0/",  # noqa: E501
-                    "version": "27",
-                    "data_url": "http://ftp.ebi.ac.uk/pub/databases/chembl/ChEMBLdb/releases/chembl_27/",  # noqa: E501
-                    "rdp_url": "http://reusabledata.org/chembl.html",
-                    "data_license_attributes": {
-                        "non_commercial": False,
-                        "attribution": True,
-                        "share_alike": True
-                    }
-                }
-            }
+
+            meta = TEST_ROOT / 'tests' / 'unit' / 'data' / 'metadata.json'
+            with open(meta, 'r') as f:
+                meta_json = json.load(f)
+            self.cached_sources = {}
+            for src in meta_json:
+                name = src['src_name']
+                self.cached_sources[name] = src
+                del self.cached_sources[name]['src_name']
 
         def get_record_by_id(self, record_id: str,
                              case_sensitive: bool = True,
@@ -128,8 +62,11 @@
             """
             if merge:
                 label_and_type = f'{record_id.lower()}##merger'
-                record_lookup = self.records.get(label_and_type, None)
-                return record_lookup.copy()
+                record_lookup = self.records.get(label_and_type)
+                if record_lookup:
+                    return list(record_lookup.values())[0]
+                else:
+                    return None
             else:
                 label_and_type = f'{record_id.lower()}##identity'
             record_lookup = self.records.get(label_and_type, None)
@@ -183,10 +120,4 @@
             assert f'{concept_id.lower()}##identity' in self.records
             self.updates[concept_id] = {attribute: new_value}
 
-    return MockDatabase
-
-
-@pytest.fixture(scope='module')
-def provide_root():
-    """Provide TEST_ROOT value to test cases."""
-    return TEST_ROOT+    return MockDatabase