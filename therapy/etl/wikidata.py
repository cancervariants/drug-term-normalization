--- conflicted
+++ resolved
@@ -5,7 +5,7 @@
 from therapy.schemas import SourceName, NamespacePrefix, \
     SourceIDAfterNamespace, Meta
 import logging
-from therapy.database import DB
+from therapy.database import THERAPIES_TABLE, METADATA_TABLE
 from typing import Dict
 
 logger = logging.getLogger('therapy')
@@ -13,7 +13,6 @@
 
 
 class Wikidata(Base):
-<<<<<<< HEAD
     """Extract, transform, and load the Wikidata source into therapy.db.
 
     SPARQL_QUERY:
@@ -48,56 +47,12 @@
       }
     }
     """
-=======
-    """Extract, transform, and load the Wikidata source into therapy.db."""
-
-    SPARQL_QUERY = """
-SELECT ?item ?itemLabel ?casRegistry ?pubchemCompound ?pubchemSubstance ?chembl
-  ?rxnorm ?drugbank ?alias WHERE {
-  ?item (wdt:P31/(wdt:P279*)) wd:Q12140.
-  OPTIONAL {
-    ?item skos:altLabel ?alias.
-    FILTER((LANG(?alias)) = "en")
-  }
-  OPTIONAL { ?item p:P231 ?wds1.
-             ?wds1 ps:P231 ?casRegistry.
-           }
-  OPTIONAL { ?item p:P662 ?wds2.
-             ?wds2 ps:P662 ?pubchemCompound.
-           }
-  OPTIONAL { ?item p:P2153 ?wds3.
-             ?wds3 ps:P2153 ?pubchemSubstance.
-           }
-  OPTIONAL { ?item p:P592 ?wds4.
-             ?wds4 ps:P592 ?chembl
-           }
-  OPTIONAL { ?item p:P3345 ?wds5.
-             ?wds5 ps:P3345 ?rxnorm.
-           }
-  OPTIONAL { ?item p:P715 ?wds6.
-             ?wds6 ps:P715 ?drugbank
-           }
-  SERVICE wikibase:label {
-    bd:serviceParam wikibase:language "[AUTO_LANGUAGE],en".
-  }
-}
-"""
->>>>>>> b83fac16
 
     def __init__(self, *args, **kwargs):
         """Initialize wikidata ETL class"""
         self._extract_data(*args, **kwargs)
-<<<<<<< HEAD
-        self.db = DB.db
         self._add_meta()
         self._transform_data()
-=======
-        db: Session = SessionLocal()
-        self._add_meta(db)
-        self._transform_data(db)
-        db.commit()
-        db.close()
->>>>>>> b83fac16
 
     def _extract_data(self, *args, **kwargs):
         """Extract data from the Wikidata source."""
@@ -119,8 +74,7 @@
                         data_license_url='https://creativecommons.org/publicdomain/zero/1.0/',  # noqa: E501
                         version=self._version,
                         data_url=None)
-        table = self.db.Table('Metadata')
-        table.put_item(Item={
+        METADATA_TABLE.put_item(Item={
             'src_name': SourceName.WIKIDATA.value,
             'data_license': metadata.data_license,
             'data_license_url': metadata.data_license_url,
@@ -165,11 +119,9 @@
                     if 'aliases' in items[concept_id].keys():
                         items[concept_id]['aliases'].append(record['alias'])
                     else:
-<<<<<<< HEAD
                         items[concept_id]['aliases'] = [record['alias']]
 
-        table = self.db.Table('Therapies')
-        with table.batch_writer() as batch:
+        with THERAPIES_TABLE.batch_writer() as batch:
             for item in items.values():
                 self._load_therapy(item, batch)
 
@@ -199,14 +151,6 @@
                 'label_and_type': pk,
                 'concept_id': concept_id_lower
             })
-=======
-                        fmted_other_id = \
-                            f"{IDENTIFIER_PREFIXES[key]}:{other_id}"
-                    if (concept_id, fmted_other_id) not in \
-                            self._other_id_pairs:
-                        self._other_id_pairs.add((concept_id, fmted_other_id))
-                        self._load_other_id(concept_id, fmted_other_id, db)
->>>>>>> b83fac16
 
     def _sqlite_str(self, string):
         """Sanitizes string to use as value in SQL statement.
