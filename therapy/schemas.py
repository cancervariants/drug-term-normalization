--- conflicted
+++ resolved
@@ -90,19 +90,6 @@
             }
 
 
-class DBItem(BaseModel):
-    """An individual item as recorded in app database."""
-
-    label_and_type: str
-    concept_id: str
-    src_name: str
-
-    class Config:
-        """Pydantic config"""
-
-        extra = 'forbid'
-
-
 class MergedDrug(BaseModel):
     """A merged record for a single concept drawn from multiple individual
     records.
@@ -114,35 +101,6 @@
     aliases: List[str]
     xrefs: Optional[List[str]]
     trade_names: Optional[List[str]]
-
-    class Config:
-        """Pydantic config"""
-
-        extra = 'forbid'
-
-
-class DBMergedRecord(DBItem, MergedDrug):
-    """A merge record as stored in the app database."""
-
-    class Config:
-        """Pydantic config."""
-
-        extra = 'forbid'
-
-
-class DBRecord(DBItem):
-    """An identity record (i.e., the complete record for an individual concept
-    ID) as stored in the app database.
-    """
-
-    aliases: Optional[List[str]]
-    other_identifiers: Optional[List[str]]
-    xrefs: Optional[str]
-    label: Optional[str]
-    approval_status: Optional[ApprovalStatus]
-    trade_names: Optional[List[str]]
-    label: Optional[str]
-    merge_ref: Optional[str]
 
     class Config:
         """Pydantic config"""
@@ -407,26 +365,6 @@
             }
 
 
-<<<<<<< HEAD
-class MergedDrug(BaseModel):
-    """Structure of merged drug object as provided to end user."""
-
-    concept_id_group: List[str]
-    label: Optional[str]
-    approval_status: Optional[ApprovalStatus]
-    trade_names: Optional[List[str]]
-    aliases: Optional[List[str]]
-    xrefs: Optional[List[str]]
-
-
-class MergedService(BaseModel):
-    """Response schema for grouped matching endpoint."""
-
-    query: str
-    warnings: Optional[Dict]
-    match_type: MatchType
-    match: Optional[MergedDrug]
-=======
 class NormalizationService(BaseModel):
     """Response containing one or more merged records and relevant source
     data.
@@ -435,5 +373,4 @@
     query: str
     warnings: Optional[Dict]
     matches: List[MergedMatch]
-    meta_: Dict[SourceName, Meta]
->>>>>>> 164dd0ab
+    meta_: Dict[SourceName, Meta]