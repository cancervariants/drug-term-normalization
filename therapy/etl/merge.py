--- conflicted
+++ resolved
@@ -1,10 +1,6 @@
 """Create concept groups and merged records."""
-<<<<<<< HEAD
-=======
 from typing import Set, Dict, Optional, Any, Tuple
->>>>>>> 9fcf5ffd
 import logging
-from typing import Set, Dict, Tuple
 from timeit import default_timer as timer
 
 from therapy.schemas import SourcePriority
