"""This module provides a CLI util to make updates to normalizer database."""
import click
<<<<<<< HEAD
# from therapy.etl import ChEMBL, Wikidata, DrugBank, NCIt  # noqa: F401
from therapy.etl import Wikidata, NCIt
from therapy.schemas import SourceName
from timeit import default_timer as timer
from therapy.database import DB
import boto3  # noqa: F401
=======
from therapy.etl import ChEMBL, DrugBank  # , Wikidata,
from therapy.schemas import SourceName
from timeit import default_timer as timer
from therapy.database import Database, DYNAMODB
from boto3.dynamodb.conditions import Key
>>>>>>> b2f2de22


class CLI:
    """Class for updating the normalizer database via Click"""

    @click.command()
    @click.option(
        '--all',
        is_flag=True,
        help='Update all normalizer databases.'
    )
    @click.option(
        '--normalizer',
        help="The normalizer(s) you wish to update separated by spaces."
    )
    def update_normalizer_db(normalizer, all):
        """Update select normalizer(s) sources in the therapy database."""
<<<<<<< HEAD
        sources = {
            'ncit': NCIt,
            # 'chembl': ChEMBL,
            'wikidata': Wikidata,
            # 'drugbank': DrugBank,
=======
        Database()

        sources = {
            'chembl': ChEMBL,
            # 'ncit': NCIt,
            # 'wikidata': Wikidata,
            'drugbank': DrugBank
>>>>>>> b2f2de22
        }

        if all:
            CLI()._delete_all_data(DB)
            tables = DB.db_client.list_tables()['TableNames']
            DB.create_meta_data_table(tables)
            tables = DB.db_client.list_tables()['TableNames']
            DB.create_therapies_table(tables)
            for n in sources:
                CLI()._delete_data(n, DYNAMODB)
                click.echo(f"Loading {n}...")
                start = timer()
                sources[n]()
                end = timer()
                click.echo(f"Loaded {n} in {end - start} seconds.")
            click.echo('Finished updating all normalizer sources.')
        else:
            normalizers = normalizer.lower().split()
            if len(normalizers) == 0:
                raise Exception("Must enter a normalizer.")
            for n in normalizers:
                if n in sources:
                    # TODO: Fix so that self._delete_data(n) works
                    CLI()._delete_data(n, DYNAMODB)
                    click.echo(f"Loading {n}...")
                    start = timer()
                    # sources[n]()
                    end = timer()
                    click.echo(f"Loaded {n} in {end - start} seconds.")
                else:
                    raise Exception("Not a normalizer source.")

<<<<<<< HEAD
    def _delete_all_data(self, db):
        tables = db.db_client.list_tables()['TableNames']
        for table in tables:
            response = db.db_client.delete_table(TableName=table)  # noqa F841
            print(f"Deleted table: {table}")

    def _delete_data(self, source, dynamodb, *args, **kwargs):
=======
    def _delete_data(self, source, dynamodb):
>>>>>>> b2f2de22
        click.echo(f"Start deleting the {source} source.")

        therapies_table = dynamodb.Table('Therapies')  # noqa F841
        metadata_table = dynamodb.Table('MetaData')  # noqa F841

        try:
            while True:
                response = therapies_table.query(
                    IndexName='src_index',
                    KeyConditionExpression=Key(
                        'src_name').eq(SourceName[f"{source.upper()}"].value)
                )
                records = response['Items']
                if not records:
                    break
                for record in records:
                    therapies_table.delete_item(
                        Key={
                            'label_and_type': record['label_and_type'],
                            'concept_id': record['concept_id']
                        },
                        ConditionExpression="begins_with(concept_id, :src)",
                        ExpressionAttributeValues={':src': source.lower()}
                    )

            metadata = metadata_table.query(
                KeyConditionExpression=Key(
                    'src_name').eq(SourceName[f"{source.upper()}"].value)
            )
            metadata = metadata['Items'][0]['src_name']
            metadata_table.delete_item(
                Key={'src_name': metadata},
                ConditionExpression="src_name = :src",
                ExpressionAttributeValues={
                    ':src': SourceName[f"{source.upper()}"].value}
            )
        except ValueError:
            print("Not a valid query.")

        click.echo(f"Finished deleting the {source} source.")


if __name__ == '__main__':
    CLI().update_normalizer_db()<|MERGE_RESOLUTION|>--- conflicted
+++ resolved
@@ -1,19 +1,10 @@
 """This module provides a CLI util to make updates to normalizer database."""
 import click
-<<<<<<< HEAD
-# from therapy.etl import ChEMBL, Wikidata, DrugBank, NCIt  # noqa: F401
-from therapy.etl import Wikidata, NCIt
+from therapy.etl import ChEMBL, Wikidata, DrugBank, NCIt  # noqa: F401
 from therapy.schemas import SourceName
 from timeit import default_timer as timer
-from therapy.database import DB
-import boto3  # noqa: F401
-=======
-from therapy.etl import ChEMBL, DrugBank  # , Wikidata,
-from therapy.schemas import SourceName
-from timeit import default_timer as timer
-from therapy.database import Database, DYNAMODB
+from therapy.database import Database, DYNAMODB, DYNAMODBCLIENT
 from boto3.dynamodb.conditions import Key
->>>>>>> b2f2de22
 
 
 class CLI:
@@ -31,31 +22,18 @@
     )
     def update_normalizer_db(normalizer, all):
         """Update select normalizer(s) sources in the therapy database."""
-<<<<<<< HEAD
         sources = {
             'ncit': NCIt,
-            # 'chembl': ChEMBL,
+            'chembl': ChEMBL,
             'wikidata': Wikidata,
-            # 'drugbank': DrugBank,
-=======
-        Database()
-
-        sources = {
-            'chembl': ChEMBL,
-            # 'ncit': NCIt,
-            # 'wikidata': Wikidata,
-            'drugbank': DrugBank
->>>>>>> b2f2de22
+            'drugbank': DrugBank,
         }
 
         if all:
-            CLI()._delete_all_data(DB)
-            tables = DB.db_client.list_tables()['TableNames']
-            DB.create_meta_data_table(tables)
-            tables = DB.db_client.list_tables()['TableNames']
-            DB.create_therapies_table(tables)
+            CLI()._delete_all_data()
+            Database()
             for n in sources:
-                CLI()._delete_data(n, DYNAMODB)
+                # CLI()._delete_data(n, DYNAMODB)
                 click.echo(f"Loading {n}...")
                 start = timer()
                 sources[n]()
@@ -63,6 +41,7 @@
                 click.echo(f"Loaded {n} in {end - start} seconds.")
             click.echo('Finished updating all normalizer sources.')
         else:
+            Database()
             normalizers = normalizer.lower().split()
             if len(normalizers) == 0:
                 raise Exception("Must enter a normalizer.")
@@ -78,17 +57,13 @@
                 else:
                     raise Exception("Not a normalizer source.")
 
-<<<<<<< HEAD
-    def _delete_all_data(self, db):
-        tables = db.db_client.list_tables()['TableNames']
+    def _delete_all_data(self):
+        tables = DYNAMODBCLIENT.list_tables()['TableNames']
         for table in tables:
-            response = db.db_client.delete_table(TableName=table)  # noqa F841
+            response = DYNAMODBCLIENT.delete_table(TableName=table)  # noqa F841
             print(f"Deleted table: {table}")
 
-    def _delete_data(self, source, dynamodb, *args, **kwargs):
-=======
     def _delete_data(self, source, dynamodb):
->>>>>>> b2f2de22
         click.echo(f"Start deleting the {source} source.")
 
         therapies_table = dynamodb.Table('Therapies')  # noqa F841
