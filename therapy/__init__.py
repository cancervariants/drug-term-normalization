--- conflicted
+++ resolved
@@ -20,15 +20,11 @@
         super().__init__(*args, **kwargs)
 
 
-<<<<<<< HEAD
-from therapy.schemas import SourceName, NamespacePrefix, ProhibitedSources, ItemTypes  # noqa: E402, E501
-=======
 from therapy.schemas import SourceName, NamespacePrefix, SourceIDAfterNamespace, ItemTypes  # noqa: E402, E501, I100, I202
 # map plural to singular form
 # eg {"label": "label", "trade_names": "trade_name"}
 # key is the field name in the record object, value is the item_type value
 # in reference objects
->>>>>>> 2e92063f
 ITEM_TYPES = {k.lower(): v.value for k, v in ItemTypes.__members__.items()}
 
 # Sources we import directly
@@ -41,29 +37,20 @@
                  for k, v in NamespacePrefix.__members__.items()
                  if k in SourceName.__members__.keys()}
 
-<<<<<<< HEAD
 # Namespace LUI patterns. Use for namespace inference.
 NAMESPACE_LUIS = {
-    r'^CHEMBL\d+$': SourceName.CHEMBL.value,
-    r'^\d+\-\d+\-\d+$': SourceName.CHEMIDPLUS.value,
-    r'^(Q|P)\d+$': SourceName.WIKIDATA.value,
-    r'^C\d+$': SourceName.NCIT.value,
-    r'^DB\d{5}$': SourceName.DRUGBANK.value,
+    r"^CHEMBL\d+$": SourceName.CHEMBL.value,
+    r"^\d+\-\d+\-\d+$": SourceName.CHEMIDPLUS.value,
+    r"^(Q|P)\d+$": SourceName.WIKIDATA.value,
+    r"^C\d+$": SourceName.NCIT.value,
+    r"^DB\d{5}$": SourceName.DRUGBANK.value,
 }
 
-# Sources that are not allowed in normalize endpoint due to license
-PROHIBITED_SOURCES = {s.value.lower()
-                      for s in ProhibitedSources.__members__.values()}
-
-# Sources that are allowed in normalize endpoint
-ACCEPTED_SOURCES = SOURCES.keys() - PROHIBITED_SOURCES
-=======
 # use to generate namespace prefix from source ID value
 # e.g. {'q': 'wikidata'}
 NAMESPACE_LOOKUP = {v.value.lower(): NamespacePrefix[k].value
                     for k, v in SourceIDAfterNamespace.__members__.items()
                     if v.value != ""}
->>>>>>> 2e92063f
 
 # Sources that we import directly
 XREF_SOURCES = {source for source in SourceName.__members__}
