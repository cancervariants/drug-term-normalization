--- conflicted
+++ resolved
@@ -1,8 +1,5 @@
 """Module to load and init namespace at package level"""
 from .wikidata import Wikidata  # noqa: F401
 from .chembl import ChEMBL  # noqa: F401
-<<<<<<< HEAD
 from .ncit import NCIt  # noqa: F401
-=======
-from .drugbank import DrugBank  # noqa: F401
->>>>>>> c6b86c63
+from .drugbank import DrugBank  # noqa: F401