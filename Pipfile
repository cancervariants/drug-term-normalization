[[source]]
name = "pypi"
url = "https://pypi.org/simple"
verify_ssl = true

[packages]
pydantic = ">=1.8.2"
fastapi = ">=0.65.2"
urllib3 = ">=1.26.5"
uvicorn = "*"
click = "*"
lxml = ">=4.6.3"
boto3 = "*"
cython = "*"
owlready2 = "*"
pyparsing = "==2.4.7"
rdflib = "*"
uvloop = "*"
websockets = ">=9.1"
httptools = "*"
typing-extensions = "*"
wikibaseintegrator = "==0.11.0"
ipykernel = "*"
bs4 = "*"
pyyaml = "*"
disease-normalizer = ">=0.2.10"
"ga4gh.vrsatile.pydantic" = ">=0.0.3"
<<<<<<< HEAD
chembl-downloader = "*"
bioversions = ">=0.3.4"
pystow = "*"
=======

[dev-packages]
thera-py = {editable = true, path = "."}
pre-commit = "*"
pytest = "*"
coverage = "*"
coveralls = "*"
pytest-cov = "*"
flake8 = "*"
flake8-docstrings = "*"
flake8-quotes = "*"
flake8-import-order = "*"
flake8-annotations = "*"
jupyterlab = "*"
civicpy = "*"
mypy = "*"
types-requests = "*"
types-pyyaml = "*"
tox = "*"
>>>>>>> f527cb19
<|MERGE_RESOLUTION|>--- conflicted
+++ resolved
@@ -25,11 +25,9 @@
 pyyaml = "*"
 disease-normalizer = ">=0.2.10"
 "ga4gh.vrsatile.pydantic" = ">=0.0.3"
-<<<<<<< HEAD
 chembl-downloader = "*"
 bioversions = ">=0.3.4"
 pystow = "*"
-=======
 
 [dev-packages]
 thera-py = {editable = true, path = "."}
@@ -48,5 +46,4 @@
 mypy = "*"
 types-requests = "*"
 types-pyyaml = "*"
-tox = "*"
->>>>>>> f527cb19
+tox = "*"