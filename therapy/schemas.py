--- conflicted
+++ resolved
@@ -228,11 +228,7 @@
     CHEMIDPLUS = ""
     RXNORM = ""
     HEMONC = ""
-<<<<<<< HEAD
-    DRUGSATFDA = "ANDA"  # TODO change to [A]?NDA regex in issue-187
-=======
     DRUGSATFDA = ""
->>>>>>> 3be11dfd
     GUIDETOPHARMACOLOGY = ""
 
 
