"""This module provides methods for handling queries."""
import re
<<<<<<< HEAD
from typing import List, Dict, Set, Tuple
from .version import __version__
from therapy import SOURCES, PROHIBITED_SOURCES, PREFIX_LOOKUP, ITEM_TYPES, \
    NAMESPACE_LUIS
=======
from typing import Dict, Set, Optional, Tuple, Union, Any
from urllib.parse import quote
from datetime import datetime

>>>>>>> 2e92063f
from uvicorn.config import logger
from botocore.exceptions import ClientError

from therapy import SOURCES, NAMESPACE_LOOKUP, PREFIX_LOOKUP, ITEM_TYPES
from therapy.database import Database
from therapy.schemas import Drug, SourceMeta, MatchType, ServiceMeta, \
<<<<<<< HEAD
    HasIndication, SourcePriority, SearchService, NormalizationService, \
    NamespacePrefix
from botocore.exceptions import ClientError
from urllib.parse import quote
from datetime import datetime
=======
    HasIndication, SourcePriority, SearchService, NormalizationService
from .version import __version__
>>>>>>> 2e92063f


class InvalidParameterException(Exception):
    """Exception for invalid parameter args provided by the user."""

    def __init__(self, message: str) -> None:
        """Create new instance

        :param str message: string describing the nature of the error
        """
        super().__init__(message)


class QueryHandler:
    """Class for normalizer management. Stores reference to database instance and
    normalizes query input.
    """

    def __init__(self, db_url: str = "", db_region: str = "us-east-2"):
        """Initialize Normalizer instance.

        :param str db_url: URL to database source.
        :param str db_region: AWS default region.
        """
        self.db = Database(db_url=db_url, region_name=db_region)

<<<<<<< HEAD
    def _emit_char_warnings(self, query_str) -> List[Dict]:
=======
    def _emit_warnings(self, query_str: str) -> Optional[Dict]:
>>>>>>> 2e92063f
        """Emit warnings if query contains non breaking space characters.

        :param str query_str: query string
        :return: List of warnings (dicts)
        """
<<<<<<< HEAD
        warnings = []
        nbsp = re.search('\xa0|&nbsp;', query_str)
        if nbsp:
            warnings.append({
                'non_breaking_space_characters':
                    'Query contains non-breaking space characters'
            })
=======
        warnings = None
        nbsp = re.search("\xa0|&nbsp;", query_str)
        if nbsp:
            warnings = {
                "nbsp": "Query contains non breaking space characters."
            }
>>>>>>> 2e92063f
            logger.warning(
                f"Query ({query_str}) contains non breaking space characters."
            )
        return warnings

    def _fetch_meta(self, src_name: str) -> SourceMeta:
        """Fetch metadata for src_name.

        :param str src_name: name of source to get metadata for
        :return: SourceMeta object containing source metadata
        """
        if src_name in self.db.cached_sources.keys():
            return self.db.cached_sources[src_name]
        else:
            try:
                db_response = self.db.metadata.get_item(Key={"src_name": src_name})
            except ClientError as e:
                msg = e.response["Error"]["Message"]
                logger.error(msg)
                raise Exception(msg)
            try:
                response = SourceMeta(**db_response["Item"])
            except KeyError:
                msg = (f"Metadata lookup failed for source {src_name}")
                logger.error(msg)
                raise Exception(msg)
            self.db.cached_sources[src_name] = response
            return response

    def _add_record(self,
                    response: Dict[str, Dict],
                    item: Dict,
                    match_type: str) -> Tuple[Dict, str]:
        """Add individual record (i.e. Item in DynamoDB) to response object

        :param Dict[str, Dict] response: in-progress response object
        :param Dict item: Item retrieved from DynamoDB
        :param MatchType match_type: type of query match
        :return: Tuple containing updated response object, and string
            containing name of the source of the match
        """
        inds = item.get("has_indication")
        if inds:
            item["has_indication"] = [HasIndication(disease_id=i[0],
                                                    disease_label=i[1],
                                                    normalized_disease_id=i[2])
                                      for i in inds]

        drug = Drug(**item)
        src_name = item["src_name"]

        matches = response["source_matches"]
        if src_name not in matches.keys():
            pass
        elif matches[src_name] is None:
            matches[src_name] = {
                "match_type": MatchType[match_type.upper()],
                "records": [drug],
                "source_meta_": self._fetch_meta(src_name)
            }
        elif matches[src_name]["match_type"] == MatchType[match_type.upper()]:
            matches[src_name]["records"].append(drug)

        return response, src_name

    def _fetch_records(self,
                       response: Dict[str, Dict],
                       concept_ids: Set[str],
                       match_type: str) -> Tuple[Dict, Set]:
        """Return matched Drug records as a structured response for a given collection
        of concept IDs.

        :param Dict[str, Dict] response: in-progress response object
        :param List[str] concept_ids: List of concept IDs to build from.  Should be all
            lower-case.
        :param str match_type: record should be assigned this type of match.
        :return: response Dict with records filled in via provided concept IDs, and Set
            of source names of matched records
        """
        matched_sources = set()
        for concept_id in concept_ids:
            try:
                match = self.db.get_record_by_id(concept_id.lower(),
                                                 case_sensitive=False)
                assert match, f"Unable to retrieve record for {concept_id}"
                (response, src) = self._add_record(response, match, match_type)
                matched_sources.add(src)
            except ClientError as e:
                logger.error(e.response["Error"]["Message"])

        return response, matched_sources

    def _fill_no_matches(self, resp: Dict[str, Any]) -> Dict:
        """Fill all empty source_matches slots with NO_MATCH results.

        :param Dict[str, Dict] resp: incoming response object
        :return: response object with empty source slots filled with NO_MATCH results
            and corresponding source metadata
        """
        for src_name in resp["source_matches"].keys():
            if resp["source_matches"][src_name] is None:
                resp["source_matches"][src_name] = {
                    "match_type": MatchType.NO_MATCH,
                    "records": [],
                    "source_meta_": self._fetch_meta(src_name)
                }
        return resp

<<<<<<< HEAD
    def _check_concept_id(self, query: str, resp: Dict, sources: Set[str],
                          infer: bool = True) -> Tuple[Dict, Set]:
=======
    def _check_concept_id(self, query: str, resp: Dict,
                          sources: Set[str]) -> Tuple[Dict, Set]:
>>>>>>> 2e92063f
        """Check query for concept ID match. Should only find 0 or 1 matches.

        :param str query: search string
        :param Dict resp: in-progress response object to return to client
        :param Set[str] sources: remaining unmatched sources
<<<<<<< HEAD
        :param bool infer: if true, try to infer namespaces for IDs
        :return: Tuple with updated resp object and updated set of unmatched
            sources
=======
        :return: Tuple with updated resp object and updated set of unmatched sources
>>>>>>> 2e92063f
        """
        records = []
        if [p for p in PREFIX_LOOKUP.keys() if query.startswith(p)]:
            record = self.db.get_record_by_id(query, False)
            if record:
<<<<<<< HEAD
                records.append(record)
        if infer:
            for pattern, source in NAMESPACE_LUIS.items():
                if re.match(pattern, query, re.IGNORECASE):
                    namespace = NamespacePrefix[source.upper()].value
                    concept_id = f'{namespace}:{query}'
                    id_lookup = self.db.get_record_by_id(concept_id, False)
                    if id_lookup:
                        records.append(id_lookup)
                        resp['warnings'].append({
                            'inferred_namespace': namespace
                        })
        for item in records:
=======
                concept_id_items.append(record)
        for prefix in [p for p in NAMESPACE_LOOKUP.keys()
                       if query.startswith(p)]:
            concept_id = f"{NAMESPACE_LOOKUP[prefix]}:{query}"
            id_lookup = self.db.get_record_by_id(concept_id, False)
            if id_lookup:
                concept_id_items.append(id_lookup)
        for item in concept_id_items:
>>>>>>> 2e92063f
            (resp, src_name) = self._add_record(resp, item,
                                                MatchType.CONCEPT_ID.name)
            sources = sources - {src_name}
        return resp, sources

    def _check_match_type(self, query: str, resp: Dict, sources: Set[str],
                          match_type: str) -> Tuple[Dict, Set]:
        """Check query for selected match type.
        :param str query: search string
        :param Dict resp: in-progress response object to return to client
        :param Set[str] sources: remaining unmatched sources
        :param str match_type: Match type to check for. Should be one of
        {'trade_name', 'label', 'alias', 'xref', 'associated_with'}
        :return: Tuple with updated resp object and updated set of unmatched
            sources
        """
        matches = self.db.get_records_by_type(query, match_type)
        if matches:
            concept_ids = {i["concept_id"] for i in matches}
            (resp, matched_srcs) = self._fetch_records(resp, concept_ids, match_type)
            sources = sources - matched_srcs
        return resp, sources

<<<<<<< HEAD
    def _response_keyed(self, query: str, sources: Set[str],
                        infer: bool = True) -> Dict:
        """Return response as dict where key is source name and value
        is a list of records. Corresponds to `keyed=true` API parameter.

        :param str query: string to match against
        :param Set[str] sources: sources to match from
        :param bool infer: if true, attempt to infer namespaces from IDs
        :return: completed response object to return to client
        """
        response = {
            'query': query,
            'warnings': self._emit_char_warnings(query),
            'source_matches': {
=======
    def _response_keyed(self, query: str, sources: Set[str]) -> Dict:
        """Return response as dict where key is source name and value is a list of
        records. Corresponds to `keyed=true` API parameter.

        :param str query: string to match against
        :param Set[str] sources: sources to match from

        :return: completed response object to return to client
        """
        response: Dict[str, Union[None, str, Dict]] = {
            "query": query,
            "warnings": self._emit_warnings(query),
            "source_matches": {
>>>>>>> 2e92063f
                source: None for source in sources
            }
        }
        if query == "":
            response = self._fill_no_matches(response)
            return response
        query = query.lower()

        # check if concept ID match
        (response, sources) = self._check_concept_id(query, response, sources,
                                                     infer)
        if len(sources) == 0:
            return response

        for match_type in ITEM_TYPES.values():
            (response, sources) = self._check_match_type(query, response, sources,
                                                         match_type)
            if len(sources) == 0:
                return response

        # remaining sources get no match
        return self._fill_no_matches(response)

<<<<<<< HEAD
    def _response_list(self, query: str, sources: Set[str],
                       infer: bool = True) -> Dict:
        """Return response as list, where the first key-value in each item
        is the source name. Corresponds to `keyed=false` API parameter.
=======
    def _response_list(self, query: str, sources: Set[str]) -> Dict:
        """Return response as list, where the first key-value in each item is the source
        name. Corresponds to `keyed=false` API parameter.
>>>>>>> 2e92063f

        :param str query: string to match against
        :param Set[str] sources: sources to match from
        :param bool infer: if true, attempt to infer namespaces from IDs
        :return: Completed response object to return to client
        """
        response_dict = self._response_keyed(query, sources, infer)
        source_list = []
        for src_name in response_dict["source_matches"].keys():
            src = {"source": src_name}
            to_merge = response_dict["source_matches"][src_name]
            src.update(to_merge)

            source_list.append(src)
        response_dict["source_matches"] = source_list

        return response_dict

<<<<<<< HEAD
    def search_sources(self, query_str, keyed=False, incl='', excl='',
                       infer=False) -> Dict:
        """Fetch normalized therapy objects.

        :param str query_str: query, a string, to search for
        :param bool keyed: if true, return response as dict keying source names
            to source objects; otherwise, return list of source objects
        :param str incl: str containing comma-separated names of sources to
            use. Will exclude all other sources. Case-insensitive.
        :param str excl: str containing comma-separated names of source to
            exclude. Will include all other source. Case-insensitive.
        :param bool infer: if true, try to infer namespaces using known
            Local Unique Identifier patterns
=======
    def search_sources(self, query_str: str, keyed: bool = False,
                       incl: str = "", excl: str = "") -> Dict:
        """Fetch normalized therapy objects.

        :param str query_str: query, a string, to search for
        :param bool keyed: if true, return response as dict keying source names to
            source objects; otherwise, return list of source objects
        :param str incl: str containing comma-separated names of sources to use. Will
            exclude all other sources. Case-insensitive.
        :param str excl: str containing comma-separated names of source to exclude.
            Will include all other source. Case-insensitive.
>>>>>>> 2e92063f
        :return: dict containing all matches found in sources.
        :rtype: dict
        :raises InvalidParameterException: if both incl and excl args are provided, or
            if invalid source names are given.
        """
        sources = dict()
        for k, v in SOURCES.items():
            if self.db.metadata.get_item(Key={"src_name": v}).get("Item"):
                sources[k] = v
        if not incl and not excl:
            query_sources = set(sources.values())
        elif incl and excl:
            detail = "Cannot request both source inclusions and exclusions."
            raise InvalidParameterException(detail)
        elif incl:
            req_sources = [n.strip() for n in incl.split(",")]
            invalid_sources = []
            query_sources = set()
            for source in req_sources:
                if source.lower() in sources.keys():
                    query_sources.add(sources[source.lower()])
                else:
                    invalid_sources.append(source)
            if invalid_sources:
                detail = f"Invalid source name(s): {invalid_sources}"
                raise InvalidParameterException(detail)
        else:
            req_exclusions = [n.strip() for n in excl.lower().split(",")]
            req_excl_dict = {r.lower(): r for r in req_exclusions}
            invalid_sources = []
            query_sources = set()
            for req_l, req in req_excl_dict.items():
                if req_l not in sources.keys():
                    invalid_sources.append(req)
            for src_l, src in sources.items():
                if src_l not in req_excl_dict.keys():
                    query_sources.add(src)
            if invalid_sources:
                detail = f"Invalid source name(s): {invalid_sources}"
                raise InvalidParameterException(detail)

        query_str = query_str.strip()

        if keyed:
            response = self._response_keyed(query_str, query_sources, infer)
        else:
            response = self._response_list(query_str, query_sources, infer)

        response["service_meta_"] = ServiceMeta(
            version=__version__,
            response_datetime=datetime.now(),
            url="https://github.com/cancervariants/therapy-normalization"
        ).dict()
        return SearchService(**response).dict()

    def _add_merged_meta(self, response: Dict) -> Dict:
        """Add source metadata to response object.

        :param Dict response: in-progress response object
        :return: completed response object.
        """
        sources_meta = {}
        vod = response["therapy_descriptor"]
        ids = [vod["therapy_id"]] + vod.get("xrefs", [])
        for concept_id in ids:
            prefix = concept_id.split(":")[0]
            src_name = PREFIX_LOOKUP[prefix.lower()]
            if src_name not in sources_meta:
                sources_meta[src_name] = self._fetch_meta(src_name)
        response["source_meta_"] = sources_meta
        return response

    def _record_order(self, record: Dict) -> Tuple[int, str]:
        """Construct priority order for matching. Only called by sort().

        :param Dict record: individual record item in iterable to sort
        :return: tuple with rank value and concept ID
        """
        src = record["src_name"].upper()
        source_rank = SourcePriority[src]
        return source_rank, record["concept_id"]

    def _add_vod(self, response: Dict, record: Dict, query: str,
                 match_type: MatchType) -> Dict:
        """Format received DB record as VOD and update response object.
        :param Dict response: in-progress response object
        :param Dict record: record as stored in DB
        :param str query: query string from user request
        :param MatchType match_type: type of match achieved
        :return: completed response object ready to return to user
        """
        vod = {
            "id": f"normalize.therapy:{quote(query.strip())}",
            "type": "TherapyDescriptor",
            "therapy_id": record["concept_id"],
            "label": record.get("label"),
            "extensions": [],
        }

        if "xrefs" in record:
            vod["xrefs"] = record["xrefs"]
        if "aliases" in record:
            vod["alternate_labels"] = record["aliases"]

        if any(filter(lambda f: f in record, ("approval_status",
                                              "approval_year",
                                              "has_indication"))):
            approv = {
                "name": "regulatory_approval",
                "value": {}
            }
            for field in ("approval_status", "approval_year"):
                value = record.get(field)
                if value:
                    approv["value"][field] = value  # type: ignore
            inds = record.get("has_indication", [])
            inds_list = []
            for ind in inds:
                ind_obj = {
                    "id": ind[0],
                    "type": "DiseaseDescriptor",
                    "label": ind[1],
                    "disease_id": ind[2],
                }
                inds_list.append(ind_obj)
            if inds_list:
                approv["value"]["has_indication"] = inds_list  # type: ignore
            vod["extensions"].append(approv)

        for field, name in (("trade_names", "trade_names"),
                            ("associated_with", "associated_with")):
            values = record.get(field)

            if values:
                vod["extensions"].append({
                    "type": "Extension",
                    "name": name,
                    "value": values
                })

        if not vod["extensions"]:
            del vod["extensions"]

        response["match_type"] = match_type
        response["therapy_descriptor"] = vod
        response = self._add_merged_meta(response)
        return response

    def _handle_failed_merge_ref(self, record: Dict, response: Dict,
                                 query: str) -> Dict:
        """Log + fill out response for a failed merge reference lookup.

        :param Dict record: record containing failed merge_ref
        :param Dict response: in-progress response object
        :param str query: original query value
        :return: response with no match
        """
        logger.error(f"Merge ref lookup failed for ref {record['merge_ref']} "
                     f"in record {record['concept_id']} from query `{query}`")
        response["match_type"] = MatchType.NO_MATCH
        return response

    def _resolve_merge(self, response: Dict, query: str,
                       record: Dict, match_type: MatchType) -> Dict:
        """Given a record, return the corresponding normalized record

        :param Dict response: in-progress response object
        :param str query: exact query as provided by user
        :param Dict record: TODO
        :param MatchType match_type: type of match that returned these records
        :return: formed response, a Dict
        """
        merge_ref = record.get('merge_ref')
        if merge_ref:
            # follow merge_ref
            merge = self.db.get_record_by_id(merge_ref, False, True)
            if merge is None:
                return self._handle_failed_merge_ref(record, response, query)
            else:
                return self._add_vod(response, merge, query, match_type)
        else:
            # record is sole member of concept group
            return self._add_vod(response, record, query, match_type)

    def search_groups(self, query: str, infer: bool = True) -> Dict:
        """Return merged, normalized concept for given search term.

        :param str query: string to search against
        :param bool infer: if true, try to infer namespace for IDs
        """
        # prepare basic response
<<<<<<< HEAD
        response = {
            'query': query,
            'warnings': self._emit_char_warnings(query),
            'service_meta_': ServiceMeta(
=======
        response: Dict[str, Any] = {
            "query": query,
            "warnings": self._emit_warnings(query),
            "service_meta_": ServiceMeta(
>>>>>>> 2e92063f
                version=__version__,
                response_datetime=datetime.now(),
                url="https://github.com/cancervariants/therapy-normalization"
            ).dict()
        }
<<<<<<< HEAD

        if query == '':
            response['match_type'] = MatchType.NO_MATCH
=======
        if query == "":
            response["match_type"] = MatchType.NO_MATCH.value
>>>>>>> 2e92063f
            return response
        query_str = query.lower().strip()

        # check merged concept ID match
        record = self.db.get_record_by_id(query_str, case_sensitive=False, merge=True)
        if record:
            return self._add_vod(response, record, query, MatchType.CONCEPT_ID)

        # check concept ID match
        record = self.db.get_record_by_id(query_str, case_sensitive=False)
<<<<<<< HEAD
        if record and record['src_name'].lower() not in PROHIBITED_SOURCES:
            return self._resolve_merge(response, query, record,
                                       MatchType.CONCEPT_ID)

        # check concept ID match with inferred namespace
        if infer:
            inferred_records = []
            for pattern, source in NAMESPACE_LUIS.items():
                if re.match(pattern, query, re.IGNORECASE):
                    namespace = NamespacePrefix[source.upper()].value
                    inferred_concept = f'{namespace}:{query}'
                    record = self.db.get_record_by_id(inferred_concept,
                                                      case_sensitive=False)
                    if record:
                        inferred_records.append((record, namespace))
            if inferred_records:
                inferred_records.sort(key=lambda r: self._record_order(r[0]))
                response = self._resolve_merge(response, query,
                                               inferred_records[0][0],
                                               MatchType.CONCEPT_ID)
                response['warnings'].append({
                    'inferred_namespace': inferred_records[0][1]
                })
                return response
=======
        if record:
            merge_ref = record.get("merge_ref")
            if not merge_ref:
                return self._add_vod(response, record, query, MatchType.CONCEPT_ID)
            merge = self.db.get_record_by_id(merge_ref, case_sensitive=False,
                                             merge=True)
            if merge is None:
                return self._handle_failed_merge_ref(record, response, query_str)
            else:
                return self._add_vod(response, merge, query,
                                     MatchType.CONCEPT_ID)
>>>>>>> 2e92063f

        # check other match types
        for match_type in ITEM_TYPES.values():
            # get matches list for match tier
            matching_refs = self.db.get_records_by_type(query_str, match_type)
            matching_records = \
                [self.db.get_record_by_id(m["concept_id"], False)
                 for m in matching_refs]
            matching_records.sort(key=self._record_order)  # type: ignore

            # attempt merge ref resolution until successful
            for match in matching_records:
                assert match is not None
                record = self.db.get_record_by_id(match["concept_id"], False)
                if record:
<<<<<<< HEAD
                    return self._resolve_merge(response, query, record,
                                               MatchType[match_type.upper()])
=======
                    merge_ref = record.get("merge_ref")
                    if not merge_ref:
                        return self._add_vod(response, record, query,
                                             MatchType[match_type.upper()])
                    merge = self.db.get_record_by_id(record["merge_ref"],
                                                     case_sensitive=False,
                                                     merge=True)
                    if merge is None:
                        return self._handle_failed_merge_ref(record, response,
                                                             query_str)
                    else:
                        return self._add_vod(response, merge, query,
                                             MatchType[match_type.upper()])
>>>>>>> 2e92063f

        if not matching_records:  # type: ignore
            response["match_type"] = MatchType.NO_MATCH.value
        return NormalizationService(**response).dict()<|MERGE_RESOLUTION|>--- conflicted
+++ resolved
@@ -1,32 +1,18 @@
 """This module provides methods for handling queries."""
 import re
-<<<<<<< HEAD
-from typing import List, Dict, Set, Tuple
-from .version import __version__
-from therapy import SOURCES, PROHIBITED_SOURCES, PREFIX_LOOKUP, ITEM_TYPES, \
-    NAMESPACE_LUIS
-=======
-from typing import Dict, Set, Optional, Tuple, Union, Any
+from typing import List, Dict, Set, Tuple, Union, Any
 from urllib.parse import quote
 from datetime import datetime
 
->>>>>>> 2e92063f
 from uvicorn.config import logger
 from botocore.exceptions import ClientError
 
-from therapy import SOURCES, NAMESPACE_LOOKUP, PREFIX_LOOKUP, ITEM_TYPES
+from therapy import SOURCES, PREFIX_LOOKUP, ITEM_TYPES, NAMESPACE_LUIS
+from therapy.version import __version__
 from therapy.database import Database
 from therapy.schemas import Drug, SourceMeta, MatchType, ServiceMeta, \
-<<<<<<< HEAD
     HasIndication, SourcePriority, SearchService, NormalizationService, \
     NamespacePrefix
-from botocore.exceptions import ClientError
-from urllib.parse import quote
-from datetime import datetime
-=======
-    HasIndication, SourcePriority, SearchService, NormalizationService
-from .version import __version__
->>>>>>> 2e92063f
 
 
 class InvalidParameterException(Exception):
@@ -53,32 +39,18 @@
         """
         self.db = Database(db_url=db_url, region_name=db_region)
 
-<<<<<<< HEAD
-    def _emit_char_warnings(self, query_str) -> List[Dict]:
-=======
-    def _emit_warnings(self, query_str: str) -> Optional[Dict]:
->>>>>>> 2e92063f
+    def _emit_char_warnings(self, query_str: str) -> List[Dict]:
         """Emit warnings if query contains non breaking space characters.
 
         :param str query_str: query string
         :return: List of warnings (dicts)
         """
-<<<<<<< HEAD
-        warnings = []
-        nbsp = re.search('\xa0|&nbsp;', query_str)
-        if nbsp:
-            warnings.append({
-                'non_breaking_space_characters':
-                    'Query contains non-breaking space characters'
-            })
-=======
-        warnings = None
+        warnings: List[Dict[str, str]] = []
         nbsp = re.search("\xa0|&nbsp;", query_str)
         if nbsp:
-            warnings = {
+            warnings = [{
                 "nbsp": "Query contains non breaking space characters."
-            }
->>>>>>> 2e92063f
+            }]
             logger.warning(
                 f"Query ({query_str}) contains non breaking space characters."
             )
@@ -187,54 +159,33 @@
                 }
         return resp
 
-<<<<<<< HEAD
     def _check_concept_id(self, query: str, resp: Dict, sources: Set[str],
                           infer: bool = True) -> Tuple[Dict, Set]:
-=======
-    def _check_concept_id(self, query: str, resp: Dict,
-                          sources: Set[str]) -> Tuple[Dict, Set]:
->>>>>>> 2e92063f
         """Check query for concept ID match. Should only find 0 or 1 matches.
 
         :param str query: search string
         :param Dict resp: in-progress response object to return to client
         :param Set[str] sources: remaining unmatched sources
-<<<<<<< HEAD
         :param bool infer: if true, try to infer namespaces for IDs
-        :return: Tuple with updated resp object and updated set of unmatched
-            sources
-=======
         :return: Tuple with updated resp object and updated set of unmatched sources
->>>>>>> 2e92063f
         """
         records = []
         if [p for p in PREFIX_LOOKUP.keys() if query.startswith(p)]:
             record = self.db.get_record_by_id(query, False)
             if record:
-<<<<<<< HEAD
                 records.append(record)
         if infer:
             for pattern, source in NAMESPACE_LUIS.items():
                 if re.match(pattern, query, re.IGNORECASE):
                     namespace = NamespacePrefix[source.upper()].value
-                    concept_id = f'{namespace}:{query}'
+                    concept_id = f"{namespace}:{query}"
                     id_lookup = self.db.get_record_by_id(concept_id, False)
                     if id_lookup:
                         records.append(id_lookup)
-                        resp['warnings'].append({
-                            'inferred_namespace': namespace
+                        resp["warnings"].append({
+                            "inferred_namespace": namespace
                         })
         for item in records:
-=======
-                concept_id_items.append(record)
-        for prefix in [p for p in NAMESPACE_LOOKUP.keys()
-                       if query.startswith(p)]:
-            concept_id = f"{NAMESPACE_LOOKUP[prefix]}:{query}"
-            id_lookup = self.db.get_record_by_id(concept_id, False)
-            if id_lookup:
-                concept_id_items.append(id_lookup)
-        for item in concept_id_items:
->>>>>>> 2e92063f
             (resp, src_name) = self._add_record(resp, item,
                                                 MatchType.CONCEPT_ID.name)
             sources = sources - {src_name}
@@ -258,7 +209,6 @@
             sources = sources - matched_srcs
         return resp, sources
 
-<<<<<<< HEAD
     def _response_keyed(self, query: str, sources: Set[str],
                         infer: bool = True) -> Dict:
         """Return response as dict where key is source name and value
@@ -269,25 +219,10 @@
         :param bool infer: if true, attempt to infer namespaces from IDs
         :return: completed response object to return to client
         """
-        response = {
-            'query': query,
-            'warnings': self._emit_char_warnings(query),
-            'source_matches': {
-=======
-    def _response_keyed(self, query: str, sources: Set[str]) -> Dict:
-        """Return response as dict where key is source name and value is a list of
-        records. Corresponds to `keyed=true` API parameter.
-
-        :param str query: string to match against
-        :param Set[str] sources: sources to match from
-
-        :return: completed response object to return to client
-        """
-        response: Dict[str, Union[None, str, Dict]] = {
+        response: Dict[str, Union[None, str, List[Dict], Dict]] = {
             "query": query,
-            "warnings": self._emit_warnings(query),
+            "warnings": self._emit_char_warnings(query),
             "source_matches": {
->>>>>>> 2e92063f
                 source: None for source in sources
             }
         }
@@ -311,16 +246,10 @@
         # remaining sources get no match
         return self._fill_no_matches(response)
 
-<<<<<<< HEAD
     def _response_list(self, query: str, sources: Set[str],
                        infer: bool = True) -> Dict:
-        """Return response as list, where the first key-value in each item
-        is the source name. Corresponds to `keyed=false` API parameter.
-=======
-    def _response_list(self, query: str, sources: Set[str]) -> Dict:
-        """Return response as list, where the first key-value in each item is the source
-        name. Corresponds to `keyed=false` API parameter.
->>>>>>> 2e92063f
+        """Return response as list, where the first key-value in each item is the
+        source name. Corresponds to `keyed=false` API parameter.
 
         :param str query: string to match against
         :param Set[str] sources: sources to match from
@@ -339,9 +268,8 @@
 
         return response_dict
 
-<<<<<<< HEAD
-    def search_sources(self, query_str, keyed=False, incl='', excl='',
-                       infer=False) -> Dict:
+    def search_sources(self, query_str: str, keyed: bool = False, incl: str = "",
+                       excl: str = "", infer: bool = False) -> Dict:
         """Fetch normalized therapy objects.
 
         :param str query_str: query, a string, to search for
@@ -353,19 +281,6 @@
             exclude. Will include all other source. Case-insensitive.
         :param bool infer: if true, try to infer namespaces using known
             Local Unique Identifier patterns
-=======
-    def search_sources(self, query_str: str, keyed: bool = False,
-                       incl: str = "", excl: str = "") -> Dict:
-        """Fetch normalized therapy objects.
-
-        :param str query_str: query, a string, to search for
-        :param bool keyed: if true, return response as dict keying source names to
-            source objects; otherwise, return list of source objects
-        :param str incl: str containing comma-separated names of sources to use. Will
-            exclude all other sources. Case-insensitive.
-        :param str excl: str containing comma-separated names of source to exclude.
-            Will include all other source. Case-insensitive.
->>>>>>> 2e92063f
         :return: dict containing all matches found in sources.
         :rtype: dict
         :raises InvalidParameterException: if both incl and excl args are provided, or
@@ -538,7 +453,7 @@
         :param MatchType match_type: type of match that returned these records
         :return: formed response, a Dict
         """
-        merge_ref = record.get('merge_ref')
+        merge_ref = record.get("merge_ref")
         if merge_ref:
             # follow merge_ref
             merge = self.db.get_record_by_id(merge_ref, False, True)
@@ -557,30 +472,17 @@
         :param bool infer: if true, try to infer namespace for IDs
         """
         # prepare basic response
-<<<<<<< HEAD
-        response = {
-            'query': query,
-            'warnings': self._emit_char_warnings(query),
-            'service_meta_': ServiceMeta(
-=======
         response: Dict[str, Any] = {
             "query": query,
-            "warnings": self._emit_warnings(query),
+            "warnings": self._emit_char_warnings(query),
             "service_meta_": ServiceMeta(
->>>>>>> 2e92063f
                 version=__version__,
                 response_datetime=datetime.now(),
                 url="https://github.com/cancervariants/therapy-normalization"
             ).dict()
         }
-<<<<<<< HEAD
-
-        if query == '':
-            response['match_type'] = MatchType.NO_MATCH
-=======
         if query == "":
             response["match_type"] = MatchType.NO_MATCH.value
->>>>>>> 2e92063f
             return response
         query_str = query.lower().strip()
 
@@ -591,8 +493,7 @@
 
         # check concept ID match
         record = self.db.get_record_by_id(query_str, case_sensitive=False)
-<<<<<<< HEAD
-        if record and record['src_name'].lower() not in PROHIBITED_SOURCES:
+        if record:
             return self._resolve_merge(response, query, record,
                                        MatchType.CONCEPT_ID)
 
@@ -602,7 +503,7 @@
             for pattern, source in NAMESPACE_LUIS.items():
                 if re.match(pattern, query, re.IGNORECASE):
                     namespace = NamespacePrefix[source.upper()].value
-                    inferred_concept = f'{namespace}:{query}'
+                    inferred_concept = f"{namespace}:{query}"
                     record = self.db.get_record_by_id(inferred_concept,
                                                       case_sensitive=False)
                     if record:
@@ -612,23 +513,10 @@
                 response = self._resolve_merge(response, query,
                                                inferred_records[0][0],
                                                MatchType.CONCEPT_ID)
-                response['warnings'].append({
-                    'inferred_namespace': inferred_records[0][1]
+                response["warnings"].append({
+                    "inferred_namespace": inferred_records[0][1]
                 })
                 return response
-=======
-        if record:
-            merge_ref = record.get("merge_ref")
-            if not merge_ref:
-                return self._add_vod(response, record, query, MatchType.CONCEPT_ID)
-            merge = self.db.get_record_by_id(merge_ref, case_sensitive=False,
-                                             merge=True)
-            if merge is None:
-                return self._handle_failed_merge_ref(record, response, query_str)
-            else:
-                return self._add_vod(response, merge, query,
-                                     MatchType.CONCEPT_ID)
->>>>>>> 2e92063f
 
         # check other match types
         for match_type in ITEM_TYPES.values():
@@ -644,24 +532,8 @@
                 assert match is not None
                 record = self.db.get_record_by_id(match["concept_id"], False)
                 if record:
-<<<<<<< HEAD
                     return self._resolve_merge(response, query, record,
                                                MatchType[match_type.upper()])
-=======
-                    merge_ref = record.get("merge_ref")
-                    if not merge_ref:
-                        return self._add_vod(response, record, query,
-                                             MatchType[match_type.upper()])
-                    merge = self.db.get_record_by_id(record["merge_ref"],
-                                                     case_sensitive=False,
-                                                     merge=True)
-                    if merge is None:
-                        return self._handle_failed_merge_ref(record, response,
-                                                             query_str)
-                    else:
-                        return self._add_vod(response, merge, query,
-                                             MatchType[match_type.upper()])
->>>>>>> 2e92063f
 
         if not matching_records:  # type: ignore
             response["match_type"] = MatchType.NO_MATCH.value
