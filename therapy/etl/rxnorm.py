--- conflicted
+++ resolved
@@ -18,8 +18,8 @@
 import bioversions
 from boto3.dynamodb.table import BatchWriter
 
-from therapy import APP_ROOT, DownloadException, XREF_SOURCES, \
-    ASSOC_WITH_SOURCES, ITEM_TYPES
+from therapy import APP_ROOT, DownloadException, XREF_SOURCES, ASSOC_WITH_SOURCES, \
+    ITEM_TYPES
 from therapy.schemas import SourceName, NamespacePrefix, SourceMeta, Drug, \
     ApprovalStatus
 from therapy.etl.base import Base
@@ -45,7 +45,6 @@
 class RxNorm(Base):
     """Extract, transform, and load the RxNorm source."""
 
-<<<<<<< HEAD
     def _create_drug_form_yaml(self) -> None:
         """Create a YAML file containing RxNorm drug form values."""
         self._drug_forms_file = self._src_dir / f"rxnorm_drug_forms_{self._version}.yaml"  # noqa: E501
@@ -63,18 +62,6 @@
         """Download latest RxNorm data file.
         :raises DownloadException: if API Key is not defined in the
             environment.
-=======
-    def __init__(self,
-                 database: Database,
-                 data_path: Path = PROJECT_ROOT / "data",
-                 data_url: str = "https://www.nlm.nih.gov/research/umls/"
-                                 "rxnorm/docs/rxnormfiles.html"):
-        """Initialize the RxNorm ETL class.
-
-        :param Database database: Access to DynamoDB.
-        :param Path data_path: path to app data directory
-        :param str data_url: URL to RxNorm data files.
->>>>>>> 9fcf5ffd
         """
         logger.info("Retrieving source data for RxNorm")
         if "RXNORM_API_KEY" in environ.keys():
@@ -114,7 +101,7 @@
         generate them if they are unavailable.
         """
         super()._extract_data()
-        drug_forms_path = self._src_dir / f"rxnorm_drug_forms_{self._version}.yaml"  # noqa: E501
+        drug_forms_path = self._src_dir / f"rxnorm_drug_forms_{self._version}.yaml"
         if not drug_forms_path.exists():
             self._create_drug_form_yaml()
         else:
@@ -266,7 +253,7 @@
         if (term_type == "IN" or term_type == "PIN") and source == "RXNORM":
             params["label"] = term
             if row[17] == "4096":
-                params["approval_status"] = ApprovalStatus.RXNORM_PRESCRIBABLE.value  # noqa: E501
+                params["approval_status"] = ApprovalStatus.RXNORM_PRESCRIBABLE.value
         elif term_type in ALIASES:
             self._add_term(params, term, "aliases")
         elif term_type in TRADE_NAMES:
