"""This module contains data models for representing VICC normalized
therapy records.
"""
from typing import List, Optional, Dict, Union, Any, Type
from pydantic import BaseModel, StrictBool
from enum import Enum, IntEnum
from datetime import datetime
from ga4gh.vrsatile.pydantic.vrsatile_model import ValueObjectDescriptor


class Therapy(BaseModel):
    """A procedure or substance used in the treatment of a disease."""

    label: str
    concept_id: str
    aliases: Optional[List[str]] = []
    xrefs: Optional[List[str]] = []
    associated_with: Optional[List[str]] = []

    class Config:
        """Configure model"""

        @staticmethod
        def schema_extra(schema: Dict[str, Any],
                         model: Type['Therapy']) -> None:
            """Configure OpenAPI schema"""
            for prop in schema.get('properties', {}).values():
                prop.pop('title', None)


class ApprovalStatus(str, Enum):
    """Define string constraints for approval status attribute.

    Tentative approval "is notification that an NDA or ANDA otherwise meets
        ther requirements for approval under the Federal Food, Drug, and
        Cosmetic Act", but cannot be approved because of existing patent
        rights (see CFR Title 21, Chapter 1, Subchapter D, Part 314)
    """

    WITHDRAWN = "withdrawn"
    APPROVED = "approved"
    INVESTIGATIONAL = "investigational"
    TENTATIVE = "tentative"


class PhaseEnum(IntEnum):
    """An enumerated drug development phase type."""

    preclinical = 0
    phase_i_trials = 1
    phase_ii_trials = 2
    phase_iii_trials = 3
    approved = 4


class HasIndication(BaseModel):
    """Data regarding FDA indication. Currently specific to HemOnc.org data."""

    disease_id: str
    disease_label: str
    normalized_disease_id: Optional[str]

    class Config:
        """Configure Drug class"""

        @staticmethod
        def schema_extra(schema: Dict[str, Any],
                         model: Type['Drug']) -> None:
            """Configure OpenAPI schema"""
            if 'title' in schema.keys():
                schema.pop('title', None)
            for prop in schema.get('properties', {}).values():
                prop.pop('title', None)
            schema['example'] = [
                {
                    "disease_id": "hemonc:671",
                    "disease_label": "Testicular cancer",
                    "normalized_disease_id": "ncit:C7251"
                },
                {
                    "disease_id": "hemonc:645",
                    "disease_label": "Ovarian cancer",
                    "normalized_disease_id": "ncit:C7431"
                },
                {
                    "disease_id": "hemonc:569",
                    "disease_label": "Bladder cancer",
                    "normalized_disease_id": "ncit:C9334"
                }
            ]


class Drug(Therapy):
    """A pharmacologic substance used to treat a medical condition."""

    approval_status: Optional[ApprovalStatus] = None
    approval_year: Optional[List[int]] = []
    has_indication: Optional[List[HasIndication]] = []
    trade_names: Optional[List[str]] = []
    label: Optional[str] = None

    class Config:
        """Configure Drug class"""

        @staticmethod
        def schema_extra(schema: Dict[str, Any],
                         model: Type['Drug']) -> None:
            """Configure OpenAPI schema"""
            if 'title' in schema.keys():
                schema.pop('title', None)
            for prop in schema.get('properties', {}).values():
                prop.pop('title', None)
            schema['example'] = {
                "label": "CISPLATIN",
                "concept_id": "chembl:CHEMBL11359",
                "aliases": [
                    "Cisplatin",
                    "Cis-Platinum II",
                    "Cisplatinum",
                    "cis-diamminedichloroplatinum(II)",
                    "CIS-DDP",
                    "INT-230-6 COMPONENT CISPLATIN",
                    "INT230-6 COMPONENT CISPLATIN",
                    "NSC-119875",
                    "Platinol",
                    "Platinol-Aq"
                ],
                "xrefs": [],
                "associated_with": None,
                "approval_status": "approved",
                "approval_year": [],
                "has_indication": [],
                "trade_names": ["PLATINOL", "PLATINOL-AQ", "CISPLATIN"]
            }


class DrugGroup(Therapy):
    """A grouping of drugs based on common pharmacological attributes."""

    description: str
    type_identifier: str
    drugs: List[Drug]


class MatchType(IntEnum):
    """Define string constraints for use in Match Type attributes.

    Concept_ID=100; Label=80; Trade Name=80; Alias=60; Fuzzy=20; No Match=0
    """

    CONCEPT_ID = 100
    LABEL = 80
    TRADE_NAME = 80
    ALIAS = 60
    XREF = 60
    ASSOCIATED_WITH = 60
    FUZZY_MATCH = 20
    NO_MATCH = 0


class SourcePriority(IntEnum):
    """Define constraints for Source Priority Rankings."""

    RXNORM = 1
    NCIT = 2
    HEMONC = 3
    DRUGBANK = 4
<<<<<<< HEAD
    CHEMBL = 5
    CHEMIDPLUS = 6
    DRUGSATFDA = 7
=======
    GUIDETOPHARMACOLOGY = 5
    CHEMBL = 6
    CHEMIDPLUS = 7
>>>>>>> 2c6889e0
    WIKIDATA = 10


class SourceName(str, Enum):
    """Define string constraints to ensure consistent capitalization."""

    WIKIDATA = "Wikidata"
    CHEMBL = "ChEMBL"
    NCIT = "NCIt"
    DRUGBANK = "DrugBank"
    CHEMIDPLUS = "ChemIDplus"
    RXNORM = "RxNorm"
    HEMONC = "HemOnc"
<<<<<<< HEAD
    DRUGSATFDA = "DrugsAtFDA"
=======
    GUIDETOPHARMACOLOGY = "GuideToPHARMACOLOGY"
>>>>>>> 2c6889e0


class SourceIDAfterNamespace(Enum):
    """Define string constraints after namespace."""

    WIKIDATA = "Q"
    CHEMBL = "CHEMBL"
    DRUGBANK = "DB"
    NCIT = "C"
    CHEMIDPLUS = ""
    RXNORM = ""
    HEMONC = ""
<<<<<<< HEAD
    DRUGSATFDA = "ANDA"
=======
    GUIDETOPHARMACOLOGY = ""
>>>>>>> 2c6889e0


class NamespacePrefix(Enum):
    """Define string constraints for namespace prefixes on concept IDs."""

    CHEMIDPLUS = "chemidplus"
    CASREGISTRY = CHEMIDPLUS
    PUBCHEMCOMPOUND = "pubchem.compound"
    PUBCHEMSUBSTANCE = "pubchem.substance"
    CHEMBL = "chembl"
    RXNORM = "rxcui"
    DRUGBANK = "drugbank"
    DRUGSATFDA = "drugsatfda"  # TODO finalize?
    WIKIDATA = "wikidata"
    HEMONC = "hemonc"
    NCIT = "ncit"
    ISO = "iso"
    UMLS = "umls"
    CHEBI = "CHEBI"
    KEGGCOMPOUND = "kegg.compound"
    KEGGDRUG = "kegg.drug"
    BINDINGDB = "bindingdb"
    PHARMGKB = "pharmgkb.drug"
    CHEMSPIDER = "chemspider"
    ZINC = "zinc"
    PDB = "pdb"
    THERAPEUTICTARGETSDB = "ttd"
    IUPHAR = "iuphar"
    IUPHAR_LIGAND = "iuphar.ligand"
    GUIDETOPHARMACOLOGY = IUPHAR_LIGAND
    INCHIKEY = "inchikey"
    UNII = "unii"
    ATC = "atc"  # Anatomical Therapeutic Chemical Classification System
    CVX = "cvx"  # Vaccines Administered
    MMSL = "mmsl"  # Multum MediSource Lexicon
    MSH = "mesh"  # Medical Subject Headings
    MTHCMSFRF = "mthcmsfrf"  # CMS Formulary Reference File
    USP = "usp"  # USP Compendial Nomenclature
    VANDF = "vandf"  # Veterans Health Administration National Drug File
    UNIPROT = "uniprot"
    DRUGCENTRAL = "drugcentral"


class DataLicenseAttributes(BaseModel):
    """Define constraints for data license attributes."""

    non_commercial: StrictBool
    share_alike: StrictBool
    attribution: StrictBool


class ItemTypes(str, Enum):
    """Item types used in DynamoDB."""

    # Must be in descending MatchType order.
    LABEL = 'label'
    TRADE_NAMES = 'trade_name'
    ALIASES = 'alias'
    XREFS = 'xref'
    ASSOCIATED_WITH = 'associated_with'


class SourceMeta(BaseModel):
    """Metadata for a given source to return in response object."""

    data_license: str
    data_license_url: str
    version: str
    data_url: Optional[str]
    rdp_url: Optional[str]
    data_license_attributes: Dict[str, StrictBool]

    class Config:
        """Configure OpenAPI schema"""

        @staticmethod
        def schema_extra(schema: Dict[str, Any],
                         model: Type['SourceMeta']) -> None:
            """Configure OpenAPI schema"""
            if 'title' in schema.keys():
                schema.pop('title', None)
            for prop in schema.get('properties', {}).values():
                prop.pop('title', None)
            schema['example'] = {
                'data_license': 'CC BY-SA 3.0',
                'data_license_url':
                    'https://creativecommons.org/licenses/by-sa/3.0/',
                'version': '27',
                'data_url':
                    'http://ftp.ebi.ac.uk/pub/databases/chembl/ChEMBLdb/releases/chembl_27/',  # noqa: E501
                'rdp_url': 'http://reusabledata.org/chembl.html',
                'data_license_attributes': {
                    'non_commercial': False,
                    'share_alike': True,
                    'attribution': True
                }
            }


class MatchesKeyed(BaseModel):
    """Container for matching information from an individual source.
    Used when matches are requested as an object, not an array.
    """

    match_type: MatchType
    records: List[Drug]
    source_meta_: SourceMeta

    class Config:
        """Configure OpenAPI schema"""

        @staticmethod
        def schema_extra(schema: Dict[str, Any],
                         model: Type['MatchesKeyed']) -> None:
            """Configure OpenAPI schema"""
            if 'title' in schema.keys():
                schema.pop('title', None)
            for prop in schema.get('properties', {}).values():
                prop.pop('title', None)
            schema['example'] = {
                'match_type': 0,
                'records': [],
                'source_meta_': {
                    'data_license': 'CC BY-SA 3.0',
                    'data_license_url':
                        'https://creativecommons.org/licenses/by-sa/3.0/',
                    'version': '27',
                    'data_url':
                        'http://ftp.ebi.ac.uk/pub/databases/chembl/ChEMBLdb/releases/chembl_27/',  # noqa: E501
                    'rdp_url': 'http://reusabledata.org/chembl.html',
                    'data_license_attributes': {
                        'non_commercial': False,
                        'share_alike': True,
                        'attribution': True
                    }
                },
            }


class MatchesListed(BaseModel):
    """Container for matching information from an individual source.
    Used when matches are requested as an array, not an object.
    """

    source: SourceName
    match_type: MatchType
    records: List[Drug]
    source_meta_: SourceMeta

    class Config:
        """Configure openAPI schema"""

        @staticmethod
        def schema_extra(schema: Dict[str, Any],
                         model: Type['MatchesListed']) -> None:
            """Configure OpenAPI schema"""
            if 'title' in schema.keys():
                schema.pop('title', None)
            for prop in schema.get('properties', {}).values():
                prop.pop('title', None)
            schema['example'] = {
                'normalizer': 'ChEMBL',
                'match_type': 0,
                'records': [],
                'source_meta_': {
                    'data_license': 'CC BY-SA 3.0',
                    'data_license_url':
                        'https://creativecommons.org/licenses/by-sa/3.0/',
                    'version': '27',
                    'data_url':
                        'http://ftp.ebi.ac.uk/pub/databases/chembl/ChEMBLdb/releases/chembl_27/',  # noqa: E501
                    'rdp_url': 'http://reusabledata.org/chembl.html',
                    'data_license_attributes': {
                        'non_commercial': False,
                        'share_alike': True,
                        'attribution': True
                    }
                },
            }


class FDAStatus(BaseModel):
    """VOD Extension class for FDA status/indication attributes."""

    approval_status: Optional[ApprovalStatus]
    approval_year: Optional[List[int]]
    has_indication: Optional[List[Union[Dict, ValueObjectDescriptor]]]


class ServiceMeta(BaseModel):
    """Metadata regarding the therapy-normalization service."""

    name = "thera-py"
    version: str
    response_datetime: datetime
    url: str

    class Config:
        """Configure OpenAPI schema"""

        @staticmethod
        def schema_extra(schema: Dict[str, Any],
                         model: Type['SourceMeta']) -> None:
            """Configure OpenAPI schema"""
            if 'title' in schema.keys():
                schema.pop('title', None)
            for prop in schema.get('properties', {}).values():
                prop.pop('title', None)
            schema['example'] = {
                'name': 'thera-py',
                'version': '0.1.0',
                'response_datetime': '2021-04-05T16:44:15.367831',
                'url': 'https://github.com/cancervariants/therapy-normalization'  # noqa: E501
            }


class NormalizationService(BaseModel):
    """Response containing one or more merged records and source data."""

    query: str
    warnings: Optional[Dict]
    match_type: MatchType
    therapy_descriptor: Optional[ValueObjectDescriptor]
    source_meta_: Optional[Dict[SourceName, SourceMeta]]
    service_meta_: ServiceMeta

    class Config:
        """Configure OpenAPI schema"""

        @staticmethod
        def schema_extra(schema: Dict[str, Any],
                         model: Type['NormalizationService']) -> None:
            """Configure OpenAPI schema"""
            if 'title' in schema.keys():
                schema.pop('title', None)
            for prop in schema.get('properties', {}).values():
                prop.pop('title', None)
            schema['example'] = {
                "query": "cisplatin",
                "warnings": None,
                "match_type": 80,
                "therapy_descriptor": {
                    "id": "normalize.therapy:cisplatin",
                    "type": "TherapyDescriptor",
                    "therapy_id": "rxcui:2555",
                    "label": "cisplatin",
                    "xrefs": [
                        "ncit:C376", "chemidplus:15663-27-1",
                        "wikidata:Q412415"
                    ],
                    "alternate_labels": [
                        "CIS-DDP", "cis Platinum", "DDP",
                        "Dichlorodiammineplatinum",
                        "1,2-Diaminocyclohexaneplatinum II citrate",
                        "CISplatin",
                        "cis Diamminedichloroplatinum",
                        "CDDP",
                        "Diamminodichloride, Platinum",
                        "cis-Dichlorodiammineplatinum(II)",
                        "cis-Platinum",
                        "cis-diamminedichloroplatinum(II)",
                        "cis-Diamminedichloroplatinum(II)",
                        "Cis-DDP",
                        "cis-Diamminedichloroplatinum",
                        "cis-Diaminedichloroplatinum",
                        "Platinol-AQ", "Platinol",
                        "Platinum Diamminodichloride"
                    ],
                    "extensions": [
                        {
                            "type": "Extension",
                            "name": "trade_names",
                            "value": [
                                "Platinol", "Cisplatin"
                            ]
                        },
                        {
                            "type": "Extension",
                            "name": "associated_with",
                            "value": [
                                "atc:L01XA01",
                                "mmsl:4456",
                                "chebi:CHEBI:27899",
                                "pubchem.compound:5702198",
                                "umls:C0008838",
                                "usp:m17910",
                                "fda:Q20Q21Q62J",
                                "mmsl:d00195",
                                "mthspl:Q20Q21Q62J",
                                "mmsl:31747",
                                "mesh:D002945",
                                "vandf:4018139"
                            ]
                        }
                    ]
                },
                "source_meta_": {
                    "RxNorm": {
                        "data_license": "UMLS Metathesaurus",
                        "data_license_url": "https://www.nlm.nih.gov/research/umls/rxnorm/docs/termsofservice.html",  # noqa: E501
                        "version": "20210104",
                        "data_url": "https://www.nlm.nih.gov/research/umls/rxnorm/docs/rxnormfiles.html",  # noqa: E501
                        "rdp_url": None,
                        "data_license_attributes": {
                            "non_commercial": False,
                            "attribution": True,
                            "share_alike": False
                        }
                    },
                    "NCIt": {
                        "data_license": "CC BY 4.0",
                        "data_license_url": "https://creativecommons.org/licenses/by/4.0/legalcode",  # noqa: E501
                        "version": "20.09d",
                        "data_url": "https://evs.nci.nih.gov/ftp1/NCI_Thesaurus/archive/20.09d_Release/",  # noqa: E501
                        "rdp_url": "http://reusabledata.org/ncit.html",
                        "data_license_attributes": {
                            "non_commercial": False,
                            "attribution": True,
                            "share_alike": False
                        }
                    },
                    "ChemIDplus": {
                        "data_license": "custom",
                        "data_license_url": "https://www.nlm.nih.gov/databases/download/terms_and_conditions.html",  # noqa: E501
                        "version": "20200327", "data_url": "ftp://ftp.nlm.nih.gov/nlmdata/.chemidlease/",  # noqa: E501
                        "rdp_url": None,
                        "data_license_attributes": {
                            "non_commercial": False,
                            "attribution": True,
                            "share_alike": False
                        }
                    },
                    "Wikidata": {
                        "data_license": "CC0 1.0",
                        "data_license_url": "https://creativecommons.org/publicdomain/zero/1.0/",  # noqa: E501
                        "version": "20200812",
                        "data_url": None,
                        "rdp_url": None,
                        "data_license_attributes": {
                            "non_commercial": False,
                            "attribution": False,
                            "share_alike": False
                        }
                    }
                },
                "service_meta_": {
                    'name': 'thera-py',
                    'version': '0.1.0',
                    'response_datetime': '2021-04-05T16:44:15.367831',
                    'url': 'https://github.com/cancervariants/therapy-normalization'  # noqa: E501
                }
            }


class SearchService(BaseModel):
    """Core response schema containing matches for each source"""

    query: str
    warnings: Optional[Dict]
    source_matches: Union[Dict[SourceName, MatchesKeyed], List[MatchesListed]]
    service_meta_: ServiceMeta

    class Config:
        """Enables orm_mode"""

        @staticmethod
        def schema_extra(schema: Dict[str, Any],
                         model: Type['SearchService']) -> None:
            """Configure OpenAPI schema"""
            if 'title' in schema.keys():
                schema.pop('title', None)
            for prop in schema.get('properties', {}).values():
                prop.pop('title', None)
            schema['example'] = {
                "query": "cisplatin",
                "warnings": None,
                "source_matches": [
                    {
                        "source": "ChemIDplus",
                        "match_type": 80,
                        "records": [
                            {
                                "label": "Cisplatin",
                                "concept_id": "chemidplus:15663-27-1",
                                "aliases": [
                                    "cis-Diaminedichloroplatinum",
                                    "1,2-Diaminocyclohexaneplatinum II citrate"
                                ],
                                "xrefs": ["drugbank:DB00515"],
                                "associated_with": ["fda:Q20Q21Q62J"],
                                "approval_status": None,
                                "trade_names": []
                            }
                        ],
                        "source_meta_": {
                            "data_license": "custom",
                            "data_license_url": "https://www.nlm.nih.gov/databases/download/terms_and_conditions.html",  # noqa: E501
                            "version": "20210204",
                            "data_url": "ftp://ftp.nlm.nih.gov/nlmdata/.chemidlease/",  # noqa: E501
                            "rdp_url": None,
                            "data_license_attributes": {
                                "non_commercial": False,
                                "attribution": True,
                                "share_alike": False
                            }
                        }
                    },
                    {
                        "source": "RxNorm",
                        "match_type": 80,
                        "records": [
                            {
                                "label": "cisplatin",
                                "concept_id": "rxcui:2555",
                                "aliases": [
                                    "cis-Dichlorodiammineplatinum(II)",
                                    "Platinum Diamminodichloride",
                                    "cis Diamminedichloroplatinum",
                                    "cis-diamminedichloroplatinum(II)",
                                    "cis-Diamminedichloroplatinum",
                                    "cis Platinum",
                                    "CDDP",
                                    "Dichlorodiammineplatinum",
                                    "cis-Platinum",
                                    "CISplatin",
                                    "cis-Diamminedichloroplatinum(II)",
                                    "Cis-DDP",
                                    "DDP",
                                    "Diamminodichloride, Platinum"
                                ],
                                "xrefs": [
                                    "drugbank:DB00515",
                                    "drugbank:DB12117"
                                ],
                                "associated_with": [
                                    "usp:m17910",
                                    "vandf:4018139",
                                    "mesh:D002945",
                                    "mthspl:Q20Q21Q62J",
                                    "mmsl:d00195",
                                    "atc:L01XA01",
                                    "mmsl:31747",
                                    "mmsl:4456"
                                ],
                                "approval_status": "approved",
                                "trade_names": [
                                    "Cisplatin",
                                    "Platinol"
                                ]
                            }
                        ],
                        "source_meta_": {
                            "data_license": "UMLS Metathesaurus",
                            "data_license_url": "https://www.nlm.nih.gov/research/umls/rxnorm/docs/termsofservice.html",  # noqa: E501
                            "version": "20210104",
                            "data_url": "https://www.nlm.nih.gov/research/umls/rxnorm/docs/rxnormfiles.html",  # noqa: E501
                            "rdp_url": None,
                            "data_license_attributes": {
                                "non_commercial": False,
                                "attribution": True,
                                "share_alike": False
                            }
                        }
                    },
                    {
                        "source": "NCIt",
                        "match_type": 80,
                        "records": [
                            {
                                "label": "Cisplatin",
                                "concept_id": "ncit:C376",
                                "aliases": [],
                                "xrefs": ["chemidplus:15663-27-1"],
                                "associated_with": [
                                    "umls:C0008838",
                                    "fda:Q20Q21Q62J",
                                    "chebi:CHEBI:27899"
                                ],
                                "approval_status": None,
                                "trade_names": []
                            }
                        ],
                        "source_meta_": {
                            "data_license": "CC BY 4.0",
                            "data_license_url": "https://creativecommons.org/licenses/by/4.0/legalcode",  # noqa: E501
                            "version": "20.09d",
                            "data_url": "https://evs.nci.nih.gov/ftp1/NCI_Thesaurus/archive/2020/20.09d_Release/",  # noqa: E501
                            "rdp_url": "http://reusabledata.org/ncit.html",
                            "data_license_attributes": {
                                "non_commercial": False,
                                "attribution": True,
                                "share_alike": False
                            }
                        }
                    },
                    {
                        "source": "Wikidata",
                        "match_type": 80,
                        "records": [
                            {
                                "label": "cisplatin",
                                "concept_id": "wikidata:Q412415",
                                "aliases": [
                                    "Platinol",
                                    "cis-diamminedichloroplatinum(II)",
                                    "CDDP",
                                    "Cis-DDP",
                                    "CIS-DDP",
                                    "Platinol-AQ"
                                ],
                                "xrefs": [
                                    "chemidplus:15663-27-1",
                                    "chembl:CHEMBL11359",
                                    "rxcui:2555",
                                    "drugbank:DB00515"
                                ],
                                "associated_with": [
                                    "pubchem.compound:5702198"
                                ],
                                "approval_status": None,
                                "trade_names": []
                            }
                        ],
                        "source_meta_": {
                            "data_license": "CC0 1.0",
                            "data_license_url": "https://creativecommons.org/publicdomain/zero/1.0/",  # noqa: E501
                            "version": "20210331",
                            "data_url": None,
                            "rdp_url": None,
                            "data_license_attributes": {
                                "non_commercial": False,
                                "attribution": False,
                                "share_alike": False
                            }
                        }
                    }
                ],
                "service_meta_": {
                    'name': 'thera-py',
                    'version': '0.1.0',
                    'response_datetime': '2021-04-05T16:44:15.367831',
                    'url': 'https://github.com/cancervariants/therapy-normalization'  # noqa: E501
                }
            }<|MERGE_RESOLUTION|>--- conflicted
+++ resolved
@@ -165,15 +165,10 @@
     NCIT = 2
     HEMONC = 3
     DRUGBANK = 4
-<<<<<<< HEAD
-    CHEMBL = 5
-    CHEMIDPLUS = 6
-    DRUGSATFDA = 7
-=======
     GUIDETOPHARMACOLOGY = 5
     CHEMBL = 6
     CHEMIDPLUS = 7
->>>>>>> 2c6889e0
+    DRUGSATFDA = 8
     WIKIDATA = 10
 
 
@@ -187,11 +182,8 @@
     CHEMIDPLUS = "ChemIDplus"
     RXNORM = "RxNorm"
     HEMONC = "HemOnc"
-<<<<<<< HEAD
     DRUGSATFDA = "DrugsAtFDA"
-=======
     GUIDETOPHARMACOLOGY = "GuideToPHARMACOLOGY"
->>>>>>> 2c6889e0
 
 
 class SourceIDAfterNamespace(Enum):
@@ -204,11 +196,8 @@
     CHEMIDPLUS = ""
     RXNORM = ""
     HEMONC = ""
-<<<<<<< HEAD
     DRUGSATFDA = "ANDA"
-=======
     GUIDETOPHARMACOLOGY = ""
->>>>>>> 2c6889e0
 
 
 class NamespacePrefix(Enum):
