"""Test that the chEMBL therapy normalizer works as intended."""
import pytest
from therapy.normalizers import ChEMBL
from therapy.models import Drug
from therapy.normalizers.base import MatchType
from therapy import PROJECT_ROOT


@pytest.fixture(scope='module')
def chembl():
    """Create a chEMBL normalizer instance."""
    chembl_db = PROJECT_ROOT / 'test' / 'unit' / 'data' / 'chembl_27_test.db'
    c = ChEMBL(data_path=chembl_db)
    return c


@pytest.fixture(scope='module')
def cisplatin():
    """Create a cisplatin drug fixture."""
    params = {
        'label': 'CISPLATIN',
        'concept_identifier': 'chembl:CHEMBL11359',
        'aliases': list(),
        'other_identifiers': list(),
    }
    return Drug(**params)


@pytest.fixture(scope='module')
def l745870():
    """Create a L-745870 drug fixture"""
    params = {
        'label': 'L-745870',
        'concept_identifier': 'chembl:CHEMBL267014',
        'aliases': list(('L-745870',)),
        'other_identifiers': list(),
        'max_phase': 0,
    }
    return Drug(**params)


def test_case_sensitive_primary(cisplatin, chembl):
    """Test that cisplatin term normalizes to correct drug concept
    as a PRIMARY match.
    """
    normalizer_response = chembl.normalize('CISPLATIN')
    assert normalizer_response.match_type == MatchType.PRIMARY
    assert len(normalizer_response.records) == 2
    normalized_drug = normalizer_response.records[0]
    assert normalized_drug.label == cisplatin.label
    assert normalized_drug.concept_identifier == cisplatin.concept_identifier

    normalizer_response = chembl.normalize('chembl:CHEMBL11359')
    assert normalizer_response.match_type == MatchType.PRIMARY
    assert len(normalizer_response.records) == 1
    normalized_drug = normalizer_response.records[0]
    assert normalized_drug.label == cisplatin.label
    assert normalized_drug.concept_identifier == cisplatin.concept_identifier

    normalizer_response = chembl.normalize('CHEMBL11359')
    assert normalizer_response.match_type == MatchType.PRIMARY
    assert len(normalizer_response.records) == 1
    normalized_drug = normalizer_response.records[0]
    assert normalized_drug.label == cisplatin.label
    assert normalized_drug.concept_identifier == cisplatin.concept_identifier


def test_case_insensitive_primary(cisplatin, chembl):
    """Tests that cisplatin term normalizes to correct drug concept
    as CASE_INSENSITIVE_PRIMARY, NAMESPACE_CASE_INSENSITIVE matches.
    """
    normalizer_response = chembl.normalize('cisplatin')
    assert normalizer_response.match_type == MatchType.CASE_INSENSITIVE_PRIMARY
    assert len(normalizer_response.records) == 2
    normalized_drug = normalizer_response.records[0]
    assert normalized_drug.label == cisplatin.label
    assert normalized_drug.concept_identifier == cisplatin.concept_identifier

    normalizer_response = chembl.normalize('chembl:chembl11359')
    assert normalizer_response.match_type == MatchType.CASE_INSENSITIVE_PRIMARY
    assert len(normalizer_response.records) == 1
    normalized_drug = normalizer_response.records[0]
    assert normalized_drug.label == cisplatin.label
    assert normalized_drug.concept_identifier == cisplatin.concept_identifier

    normalizer_response = chembl.normalize('cHEmbl:CHEMBL11359')
    assert normalizer_response.match_type == \
           MatchType.NAMESPACE_CASE_INSENSITIVE
    assert len(normalizer_response.records) == 1
    normalized_drug = normalizer_response.records[0]
    assert normalized_drug.label == cisplatin.label
    assert normalized_drug.concept_identifier == cisplatin.concept_identifier

    normalizer_response = chembl.normalize('cHEmbl:chembl11359')
    assert normalizer_response.match_type == MatchType.CASE_INSENSITIVE_PRIMARY
    assert len(normalizer_response.records) == 1
    normalized_drug = normalizer_response.records[0]
    assert normalized_drug.label == cisplatin.label
    assert normalized_drug.concept_identifier == cisplatin.concept_identifier


<<<<<<< HEAD
def test_case_sensitive_alias(cisplatin, chembl):
    """Tests that alias term normalizes correctly"""
    normalizer_response = chembl.normalize('cis-diamminedichloroplatinum(II)')
    assert normalizer_response.match_type == MatchType.ALIAS
    assert len(normalizer_response.records) == 1
    normalized_drug = normalizer_response.records[0]
    assert normalized_drug.label == cisplatin.label
    assert normalized_drug.concept_identifier == cisplatin.concept_identifier


def test_case_insensitive_alias(cisplatin, chembl):
    """Tests that case-insensitive alias term normalizes correctly"""
    normalizer_response = chembl.normalize('INT230-6 COMPONENT CISPLATIn')
    assert normalizer_response.match_type == MatchType.CASE_INSENSITIVE_ALIAS
    normalized_drug = normalizer_response.records[0]
    assert normalized_drug.label == cisplatin.label
    assert normalized_drug.concept_identifier == cisplatin.concept_identifier


def test_no_match(chembl):
    """Test that term normalizes to NO match"""
    normalizer_response = chembl.normalize('cisplati')
    assert normalizer_response.match_type == MatchType.NO_MATCH
    assert len(normalizer_response.records) == 0


def test_query_with_symbols(l745870, chembl):
    """Test that L-745870 normalizes to PRIMARY and CASE_INSENSITIVE match"""
    normalizer_response = chembl.normalize('L-745870')
    assert normalizer_response.match_type == MatchType.PRIMARY
    assert len(normalizer_response.records) == 1
    normalized_drug = normalizer_response.records[0]
    assert normalized_drug.label == l745870.label
    assert normalized_drug.concept_identifier == l745870.concept_identifier
    assert normalized_drug.aliases == l745870.aliases
    assert normalized_drug.concept_identifier == l745870.concept_identifier
    assert normalized_drug.max_phase == l745870.max_phase

    normalizer_response = chembl.normalize('l-745870')
    assert normalizer_response.match_type == MatchType.CASE_INSENSITIVE_PRIMARY
    assert len(normalizer_response.records) == 1

    normalizer_response = chembl.normalize('L - 745870')
    assert normalizer_response.match_type == MatchType.NO_MATCH


def test_case_empty_query(chembl):
    """Test that empty query normalizes to NO match"""
    normalizer_response = chembl.normalize('')
    assert normalizer_response.match_type == MatchType.NO_MATCH
    assert len(normalizer_response.records) == 0
=======
def test_license_info(cisplatin, chembl):
    """Test that license info is present in meta field."""
    normalizer_response = chembl.normalize('cisplatin')
    assert normalizer_response.meta_.data_license == 'CC BY-SA 3.0'
    assert normalizer_response.meta_.data_license_url == \
           'https://creativecommons.org/licenses/by-sa/3.0/'
>>>>>>> 8680553f
<|MERGE_RESOLUTION|>--- conflicted
+++ resolved
@@ -99,7 +99,6 @@
     assert normalized_drug.concept_identifier == cisplatin.concept_identifier
 
 
-<<<<<<< HEAD
 def test_case_sensitive_alias(cisplatin, chembl):
     """Tests that alias term normalizes correctly"""
     normalizer_response = chembl.normalize('cis-diamminedichloroplatinum(II)')
@@ -151,11 +150,11 @@
     normalizer_response = chembl.normalize('')
     assert normalizer_response.match_type == MatchType.NO_MATCH
     assert len(normalizer_response.records) == 0
-=======
+
+
 def test_license_info(cisplatin, chembl):
     """Test that license info is present in meta field."""
     normalizer_response = chembl.normalize('cisplatin')
     assert normalizer_response.meta_.data_license == 'CC BY-SA 3.0'
     assert normalizer_response.meta_.data_license_url == \
-           'https://creativecommons.org/licenses/by-sa/3.0/'
->>>>>>> 8680553f
+           'https://creativecommons.org/licenses/by-sa/3.0/'