--- conflicted
+++ resolved
@@ -1,22 +1,8 @@
 """This module creates the database."""
-<<<<<<< HEAD
 import logging
 from os import environ
 import sys
 from typing import Optional, Dict, List, Any
-
-import click
-import boto3
-from boto3.dynamodb.conditions import Key
-from botocore.exceptions import ClientError
-
-from therapy import PREFIX_LOOKUP
-=======
-from os import environ
-from typing import Optional, Dict, List, Any, Set
-import logging
-import sys
->>>>>>> f527cb19
 
 import click
 import boto3
