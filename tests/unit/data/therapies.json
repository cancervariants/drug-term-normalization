--- conflicted
+++ resolved
@@ -841,11 +841,7 @@
       "3 Aminopropionic Acid",
       "3-Aminopropionic Acid"
     ],
-    "xrefs": [
-      "mesh:D015091",
-      "vandf:4028377",
-      "mthspl:11P2JDE17B"
-    ],
+    "xrefs": ["mesh:D015091", "vandf:4028377", "mthspl:11P2JDE17B"],
     "src_name": "RxNorm"
   },
   {
@@ -869,13 +865,7 @@
       "Alphasone",
       "Dihydroxyprogesterone"
     ],
-<<<<<<< HEAD
-    "xrefs": ["msh:D000523"],
-=======
-    "xrefs": [
-      "mesh:D000523"
-    ],
->>>>>>> 0b19f050
+    "xrefs": ["mesh:D000523"],
     "src_name": "RxNorm"
   },
   {
@@ -933,12 +923,6 @@
       "Thyrox",
       "Tirosint",
       "Unithroid"
-<<<<<<< HEAD
-=======
-    ],
-    "other_identifiers": [
-      "drugbank:DB00451"
->>>>>>> 0b19f050
     ],
     "other_identifiers": ["drugbank:DB00451"],
     "xrefs": [
@@ -965,7 +949,6 @@
     "src_name": "RxNorm"
   },
   {
-<<<<<<< HEAD
     "label_and_type": "rxcui:8134##identity",
     "label": "Phenobarbital",
     "concept_id": "rxcui:8134",
@@ -1288,7 +1271,8 @@
     "label_and_type": "agerafenib##alias",
     "concept_id": "ncit:C107245",
     "src_name": "NCIt"
-=======
+  },
+  {
     "label_and_type": "thyroxin##alias",
     "concept_id": "rxcui:10582",
     "src_name": "RxNorm"
@@ -1389,10 +1373,7 @@
     "concept_id": "rxcui:227224",
     "label": "fluoxetine hydrochloride",
     "approval_status": "approved",
-    "aliases": [
-      "FLUoxetine hydrochloride",
-      "Fluoxetine Hydrochloride"
-    ],
+    "aliases": ["FLUoxetine hydrochloride", "Fluoxetine Hydrochloride"],
     "xrefs": [
       "usp:m33780",
       "mthspl:I9W7N6B1KJ",
@@ -1402,17 +1383,12 @@
       "mmsl:37675",
       "mesh:D005473"
     ],
-    "trade_names": [
-      "FLUoxetine HCl",
-      "FLUoxetine Hydrochloride",
-      "RECONCILE"
-    ],
+    "trade_names": ["FLUoxetine HCl", "FLUoxetine Hydrochloride", "RECONCILE"],
     "src_name": "RxNorm"
   },
   {
     "label_and_type": "fluoxetine hydrochloride##label",
     "concept_id": "rxcui:227224",
     "src_name": "RxNorm"
->>>>>>> 0b19f050
   }
 ]