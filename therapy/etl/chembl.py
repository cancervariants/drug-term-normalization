"""This module defines the ChEMBL ETL methods."""
import logging
import os
import shutil
import sqlite3

import chembl_downloader
import bioversions

from .base import Base
from therapy.schemas import SourceName, NamespacePrefix, ApprovalStatus, \
    SourceMeta

from therapy.etl.base import Base
from therapy import PROJECT_ROOT
from therapy.schemas import SourceName, NamespacePrefix, ApprovalStatus, \
    SourceMeta

logger = logging.getLogger("therapy")
logger.setLevel(logging.DEBUG)


class ChEMBL(Base):
    """ETL the ChEMBL source into therapy.db."""

<<<<<<< HEAD
    def _download_data(self):
        """Download latest ChEMBL database file from EBI."""
        logger.info('Retrieving source data for ChEMBL')
        os.environ['PYSTOW_HOME'] = str(self._src_dir.parent.absolute())
        tmp_path = chembl_downloader.download_extract_sqlite()
        shutil.move(tmp_path, self._src_dir)
        shutil.rmtree(tmp_path.parent.parent.parent)
        logger.info('Successfully retrieved source data for ChEMBL')

    def _extract_data(self):
        """Extract data from the ChEMBL source."""
        super()._extract_data()
        conn = sqlite3.connect(self._src_file)
        conn.row_factory = sqlite3.Row
        self._conn = conn
        self._cursor = conn.cursor()

    def _transform_data(self):
        """Transform SQLite data to temporary JSON."""
=======
    def _extract_data(self, *args, **kwargs) -> None:
        """Extract data from the ChEMBL source."""
        logger.info("Extracting chembl_27.db...")
        if "data_path" in kwargs:
            chembl_db = kwargs["data_path"]
        else:
            chembl_db = self._src_data_dir / "chembl_27.db"
        if not chembl_db.exists():
            chembl_archive = self._src_data_dir / "chembl_27_sqlite.tar.gz"
            chembl_archive.parent.mkdir(exist_ok=True, parents=True)
            self._download_data()
            tar = tarfile.open(chembl_archive)
            tar.extractall(path=PROJECT_ROOT / "data" / "chembl")
            tar.close()

            # Remove unused directories and files
            chembl_27_dir = self._src_data_dir / "chembl_27"
            temp_chembl = chembl_27_dir / "chembl_27_sqlite" / "chembl_27.db"
            chembl_db = self._src_data_dir / "chembl_27.db"
            shutil.move(temp_chembl, chembl_db)
            os.remove(chembl_archive)
            shutil.rmtree(chembl_27_dir)
        conn = sqlite3.connect(chembl_db)
        conn.row_factory = sqlite3.Row
        self._conn = conn
        self._cursor = conn.cursor()
        assert chembl_db.exists()
        logger.info("Finished extracting chembl_27.db.")

    def _download_data(self, *args, **kwargs) -> None:
        """Download ChEMBL data from FTP."""
        logger.info(
            "Downloading ChEMBL v27, this will take a few minutes.")
        self._ftp_download("ftp.ebi.ac.uk",
                           "pub/databases/chembl/ChEMBLdb/releases/chembl_27",
                           self._src_data_dir,
                           "chembl_27_sqlite.tar.gz")

    def _transform_data(self, *args, **kwargs) -> None:
        """Transform SQLite data to JSON."""
>>>>>>> f527cb19
        self._create_dictionary_synonyms_table()
        self._create_trade_names_table()
        self._create_temp_table()

        self._cursor.execute("DROP TABLE DictionarySynonyms;")
        self._cursor.execute("DROP TABLE TradeNames;")

        self._load_json()
        self._conn.commit()
        self._conn.close()

    def _create_dictionary_synonyms_table(self) -> None:
        """Create temporary table to store drugs and their synonyms."""
        create_dictionary_synonyms_table = f"""
            CREATE TEMPORARY TABLE DictionarySynonyms AS
            SELECT
                md.molregno,
                '{NamespacePrefix.CHEMBL.value}:'||md.chembl_id as chembl_id,
                md.pref_name,
                md.max_phase,
                md.withdrawn_flag,
                group_concat(
                    ms.synonyms, '||')as synonyms
            FROM molecule_dictionary md
            LEFT JOIN molecule_synonyms ms USING(molregno)
            GROUP BY md.molregno
            UNION ALL
            SELECT
                md.molregno,
                '{NamespacePrefix.CHEMBL.value}:'||md.chembl_id as chembl_id,
                md.pref_name,
                md.max_phase,
                md.withdrawn_flag,
                group_concat(
                    ms.synonyms, '||') as synonyms
            FROM molecule_synonyms ms
            LEFT JOIN molecule_dictionary md USING(molregno)
            WHERE md.molregno IS NULL
            GROUP BY md.molregno
        """
        self._cursor.execute(create_dictionary_synonyms_table)

    def _create_trade_names_table(self) -> None:
        """Create temporary table to store trade name data."""
        create_trade_names_table = """
            CREATE TEMPORARY TABLE TradeNames AS
            SELECT
                f.molregno,
                f.product_id,
                group_concat(
                    p.trade_name, '||') as trade_names
            FROM formulations f
            LEFT JOIN products p
                ON f.product_id = p.product_id
            GROUP BY f.molregno;
        """
        self._cursor.execute(create_trade_names_table)

    def _create_temp_table(self) -> None:
        """Create temporary table to store therapies data."""
        create_temp_table = """
            CREATE TEMPORARY TABLE temp(concept_id, label, approval_status,
                                        src_name, trade_names, aliases);
        """
        self._cursor.execute(create_temp_table)

        insert_temp = f"""
            INSERT INTO temp(concept_id, label, approval_status, src_name,
                             trade_names, aliases)
            SELECT
                ds.chembl_id,
                ds.pref_name,
                CASE
                    WHEN ds.withdrawn_flag
                        THEN '{ApprovalStatus.WITHDRAWN.value}'
                    WHEN ds.max_phase == 4
                        THEN '{ApprovalStatus.APPROVED.value}'
                    WHEN ds.max_phase == 0
                        THEN NULL
                    ELSE
                        '{ApprovalStatus.INVESTIGATIONAL.value}'
                END,
                '{SourceName.CHEMBL.value}',
                t.trade_names,
                ds.synonyms
            FROM DictionarySynonyms ds
            LEFT JOIN TradeNames t USING(molregno)
            GROUP BY ds.molregno
            UNION ALL
            SELECT
                ds.chembl_id,
                ds.pref_name,
                CASE
                    WHEN ds.withdrawn_flag
                        THEN '{ApprovalStatus.WITHDRAWN.value}'
                    WHEN ds.max_phase == 4
                        THEN '{ApprovalStatus.APPROVED.value}'
                    WHEN ds.max_phase == 0
                        THEN NULL
                    ELSE
                        '{ApprovalStatus.INVESTIGATIONAL.value}'
                END,
                '{SourceName.CHEMBL.value}',
                t.trade_names,
                ds.synonyms
            FROM TradeNames t
            LEFT JOIN DictionarySynonyms ds USING(molregno)
            WHERE ds.molregno IS NULL
            GROUP BY ds.molregno;
        """
        self._cursor.execute(insert_temp)

    def _load_json(self) -> None:
        """Load ChEMBL data into database."""
        chembl_data = """
            SELECT
                concept_id,
                label,
                approval_status,
                src_name,
                trade_names,
                aliases
            FROM temp;
        """
        result = [dict(row) for row in
                  self._cursor.execute(chembl_data).fetchall()]
        self._cursor.execute("DROP TABLE temp;")

        for record in result:
            for attr in ["aliases", "trade_names"]:
                if attr in record and record[attr]:
                    record[attr] = record[attr].split("||")
            self._load_therapy(record)

<<<<<<< HEAD
    def _load_meta(self):
        """Add ChEMBL metadata."""
        metadata = SourceMeta(data_license='CC BY-SA 3.0',
                              data_license_url='https://creativecommons.org/licenses/by-sa/3.0/',  # noqa: E501
                              version=self._version,
                              data_url=bioversions.resolve('chembl').homepage,  # noqa: E501
                              rdp_url='http://reusabledata.org/chembl.html',
=======
    def _load_meta(self, *args, **kwargs) -> None:
        """Add ChEMBL metadata."""
        metadata = SourceMeta(data_license="CC BY-SA 3.0",
                              data_license_url="https://creativecommons.org/licenses/by-sa/3.0/",  # noqa: E501
                              version="27",
                              data_url="http://ftp.ebi.ac.uk/pub/databases/chembl/ChEMBLdb/releases/chembl_27/",  # noqa: E501
                              rdp_url="http://reusabledata.org/chembl.html",
>>>>>>> f527cb19
                              data_license_attributes={
                                  "non_commercial": False,
                                  "share_alike": True,
                                  "attribution": True
                              })
        params = dict(metadata)
        params["src_name"] = SourceName.CHEMBL.value
        self.database.metadata.put_item(Item=params)<|MERGE_RESOLUTION|>--- conflicted
+++ resolved
@@ -7,14 +7,10 @@
 import chembl_downloader
 import bioversions
 
-from .base import Base
+from therapy.etl.base import Base
 from therapy.schemas import SourceName, NamespacePrefix, ApprovalStatus, \
     SourceMeta
 
-from therapy.etl.base import Base
-from therapy import PROJECT_ROOT
-from therapy.schemas import SourceName, NamespacePrefix, ApprovalStatus, \
-    SourceMeta
 
 logger = logging.getLogger("therapy")
 logger.setLevel(logging.DEBUG)
@@ -23,17 +19,16 @@
 class ChEMBL(Base):
     """ETL the ChEMBL source into therapy.db."""
 
-<<<<<<< HEAD
-    def _download_data(self):
+    def _download_data(self) -> None:
         """Download latest ChEMBL database file from EBI."""
-        logger.info('Retrieving source data for ChEMBL')
-        os.environ['PYSTOW_HOME'] = str(self._src_dir.parent.absolute())
+        logger.info("Retrieving source data for ChEMBL")
+        os.environ["PYSTOW_HOME"] = str(self._src_dir.parent.absolute())
         tmp_path = chembl_downloader.download_extract_sqlite()
         shutil.move(tmp_path, self._src_dir)
         shutil.rmtree(tmp_path.parent.parent.parent)
-        logger.info('Successfully retrieved source data for ChEMBL')
+        logger.info("Successfully retrieved source data for ChEMBL")
 
-    def _extract_data(self):
+    def _extract_data(self) -> None:
         """Extract data from the ChEMBL source."""
         super()._extract_data()
         conn = sqlite3.connect(self._src_file)
@@ -41,50 +36,8 @@
         self._conn = conn
         self._cursor = conn.cursor()
 
-    def _transform_data(self):
+    def _transform_data(self) -> None:
         """Transform SQLite data to temporary JSON."""
-=======
-    def _extract_data(self, *args, **kwargs) -> None:
-        """Extract data from the ChEMBL source."""
-        logger.info("Extracting chembl_27.db...")
-        if "data_path" in kwargs:
-            chembl_db = kwargs["data_path"]
-        else:
-            chembl_db = self._src_data_dir / "chembl_27.db"
-        if not chembl_db.exists():
-            chembl_archive = self._src_data_dir / "chembl_27_sqlite.tar.gz"
-            chembl_archive.parent.mkdir(exist_ok=True, parents=True)
-            self._download_data()
-            tar = tarfile.open(chembl_archive)
-            tar.extractall(path=PROJECT_ROOT / "data" / "chembl")
-            tar.close()
-
-            # Remove unused directories and files
-            chembl_27_dir = self._src_data_dir / "chembl_27"
-            temp_chembl = chembl_27_dir / "chembl_27_sqlite" / "chembl_27.db"
-            chembl_db = self._src_data_dir / "chembl_27.db"
-            shutil.move(temp_chembl, chembl_db)
-            os.remove(chembl_archive)
-            shutil.rmtree(chembl_27_dir)
-        conn = sqlite3.connect(chembl_db)
-        conn.row_factory = sqlite3.Row
-        self._conn = conn
-        self._cursor = conn.cursor()
-        assert chembl_db.exists()
-        logger.info("Finished extracting chembl_27.db.")
-
-    def _download_data(self, *args, **kwargs) -> None:
-        """Download ChEMBL data from FTP."""
-        logger.info(
-            "Downloading ChEMBL v27, this will take a few minutes.")
-        self._ftp_download("ftp.ebi.ac.uk",
-                           "pub/databases/chembl/ChEMBLdb/releases/chembl_27",
-                           self._src_data_dir,
-                           "chembl_27_sqlite.tar.gz")
-
-    def _transform_data(self, *args, **kwargs) -> None:
-        """Transform SQLite data to JSON."""
->>>>>>> f527cb19
         self._create_dictionary_synonyms_table()
         self._create_trade_names_table()
         self._create_temp_table()
@@ -219,23 +172,13 @@
                     record[attr] = record[attr].split("||")
             self._load_therapy(record)
 
-<<<<<<< HEAD
-    def _load_meta(self):
-        """Add ChEMBL metadata."""
-        metadata = SourceMeta(data_license='CC BY-SA 3.0',
-                              data_license_url='https://creativecommons.org/licenses/by-sa/3.0/',  # noqa: E501
-                              version=self._version,
-                              data_url=bioversions.resolve('chembl').homepage,  # noqa: E501
-                              rdp_url='http://reusabledata.org/chembl.html',
-=======
-    def _load_meta(self, *args, **kwargs) -> None:
+    def _load_meta(self) -> None:
         """Add ChEMBL metadata."""
         metadata = SourceMeta(data_license="CC BY-SA 3.0",
                               data_license_url="https://creativecommons.org/licenses/by-sa/3.0/",  # noqa: E501
-                              version="27",
-                              data_url="http://ftp.ebi.ac.uk/pub/databases/chembl/ChEMBLdb/releases/chembl_27/",  # noqa: E501
+                              version=self._version,
+                              data_url=bioversions.resolve("chembl").homepage,
                               rdp_url="http://reusabledata.org/chembl.html",
->>>>>>> f527cb19
                               data_license_attributes={
                                   "non_commercial": False,
                                   "share_alike": True,
