--- conflicted
+++ resolved
@@ -1,10 +1,4 @@
 """This module defines the Wikidata ETL methods."""
-<<<<<<< HEAD
-from .base import Base
-from therapy import PROJECT_ROOT
-from therapy.schemas import SourceName, NamespacePrefix, SourceMeta
-=======
->>>>>>> 2e92063f
 import json
 import logging
 from pathlib import Path
@@ -15,27 +9,14 @@
 
 from therapy import PROJECT_ROOT
 from therapy.database import Database
-from therapy.schemas import SourceName, NamespacePrefix, Params, \
-    SourceIDAfterNamespace, SourceMeta
+from therapy.schemas import SourceName, NamespacePrefix, Params, SourceMeta
 from therapy.etl.base import Base
 
 logger = logging.getLogger("therapy")
 logger.setLevel(logging.DEBUG)
 
-<<<<<<< HEAD
 # Translate Wikidata keys to standardized namespaces
 NAMESPACES = {
-    'casRegistry': NamespacePrefix.CASREGISTRY.value,
-    'ChemIDplus': NamespacePrefix.CHEMIDPLUS.value,
-    'pubchemCompound': NamespacePrefix.PUBCHEMCOMPOUND.value,
-    'pubchemSubstance': NamespacePrefix.PUBCHEMSUBSTANCE.value,
-    'chembl': NamespacePrefix.CHEMBL.value,
-    'rxnorm': NamespacePrefix.RXNORM.value,
-    'drugbank': NamespacePrefix.DRUGBANK.value,
-    'wikidata': NamespacePrefix.WIKIDATA.value,
-=======
-# Prefixes for translating ID namespaces
-IDENTIFIER_PREFIXES = {
     "casRegistry": NamespacePrefix.CASREGISTRY.value,
     "ChemIDplus": NamespacePrefix.CHEMIDPLUS.value,
     "pubchemCompound": NamespacePrefix.PUBCHEMCOMPOUND.value,
@@ -44,15 +25,14 @@
     "rxnorm": NamespacePrefix.RXNORM.value,
     "drugbank": NamespacePrefix.DRUGBANK.value,
     "wikidata": NamespacePrefix.WIKIDATA.value,
->>>>>>> 2e92063f
 }
 
 # Provide standard concept ID prefixes
 ID_PREFIXES = {
-    'wikidata': 'Q',
-    'chembl': 'CHEMBL',
-    'drugbank': 'DB',
-    'ncit': 'C',
+    "wikidata": "Q",
+    "chembl": "CHEMBL",
+    "drugbank": "DB",
+    "ncit": "C",
 }
 
 SPARQL_QUERY = """
@@ -163,22 +143,13 @@
 
                             if key.upper() in XREF_SOURCES:
                                 if key != "chembl":
-                                    fmted_xref = \
-                                        f"{NAMESPACES[key]}:{ID_PREFIXES[key.upper()]}{ref}"  # noqa: E501
+                                    fmted_xref = f"{NAMESPACES[key]}:{ID_PREFIXES[key.upper()]}{ref}"  # noqa: E501
                                 else:
-<<<<<<< HEAD
-                                    fmted_xref = \
-                                        f"{NAMESPACES[key]}:{ref}"
+                                    fmted_xref = f"{NAMESPACES[key]}:{ref}"
                                 xrefs.append(fmted_xref)
                             else:
                                 fmted_assoc = f"{NAMESPACES[key]}:" \
                                               f"{ref}"
-=======
-                                    fmted_xref = f"{IDENTIFIER_PREFIXES[key]}:{ref}"
-                                xrefs.append(fmted_xref)
-                            else:
-                                fmted_assoc = f"{IDENTIFIER_PREFIXES[key]}:{ref}"
->>>>>>> 2e92063f
                                 associated_with.append(fmted_assoc)
                     item["xrefs"] = xrefs
                     item["associated_with"] = associated_with
