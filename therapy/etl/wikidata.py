--- conflicted
+++ resolved
@@ -80,12 +80,7 @@
                 params[attr] = item[attr]["value"]
             transformed_data.append(params)
         self._version = datetime.datetime.today().strftime("%Y%m%d")
-<<<<<<< HEAD
-        with open(f"{self._src_dir}/wikidata_{self._version}.json",
-                  "w+") as f:
-=======
-        with open(f"{self._src_data_dir}/wikidata_{self._version}.json", "w+") as f:
->>>>>>> 9fcf5ffd
+        with open(f"{self._src_dir}/wikidata_{self._version}.json", "w+") as f:
             json.dump(transformed_data, f)
         logger.info("Successfully retrieved source data for Wikidata")
 
