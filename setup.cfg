[metadata]
name = thera-py
description = VICC normalization routine for therapies
long_description = file:README.md
long_description_content_type = text/markdown
url = https://github.com/cancervariants/therapy-normalization
author = VICC
author_email = help@cancervariants.org
license = MIT

[options]
packages = find:
python_requires = >=3.8
zip_safe = False
include_package_data = True

install_requires =
    fastapi >= 0.65.2
    urllib3 >= 1.26.5
    uvicorn
    uvloop
    websockets >= 9.1
    click
    lxml >= 4.6.3
    boto3
    cython
    owlready2
    pyparsing == 2.4.7
    rdflib
    wikibaseintegrator == 0.11.0
    bs4
    pyyaml
<<<<<<< HEAD
    pydantic >=1.8.2
    chembl-downloader
    pystow
    bioversions >= 0.3.4
    disease-normalizer >=0.2.10
=======
    pydantic
    pydantic >= 1.8.2
    disease-normalizer >= 0.2.10
>>>>>>> 9fcf5ffd
    ga4gh.vrsatile.pydantic >= 0.0.3

tests_require =
    pytest
    pytest-cov

[options.package_data]
therapy =
    etl/rxnorm_download.sh

[tool:pytest]
addopts = --ignore setup.py --ignore=codebuild/ --ignore=analysis/ --ignore=dynamodb_revisions/ --doctest-modules --cov-report term-missing --cov .

[mypy]
ignore_missing_imports = True

[coverage:run]
source =
   metakb/
   tests/
omit =
   setup.py
   docs/*<|MERGE_RESOLUTION|>--- conflicted
+++ resolved
@@ -30,17 +30,11 @@
     wikibaseintegrator == 0.11.0
     bs4
     pyyaml
-<<<<<<< HEAD
     pydantic >=1.8.2
     chembl-downloader
     pystow
     bioversions >= 0.3.4
     disease-normalizer >=0.2.10
-=======
-    pydantic
-    pydantic >= 1.8.2
-    disease-normalizer >= 0.2.10
->>>>>>> 9fcf5ffd
     ga4gh.vrsatile.pydantic >= 0.0.3
 
 tests_require =
