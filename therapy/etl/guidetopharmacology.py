"""Module for Guide to PHARMACOLOGY ETL methods."""
from typing import Optional, Dict, Any, List, Union
from pathlib import Path
import re
import csv
import html

import requests
import bs4

from therapy import logger, PROJECT_ROOT, DownloadException
from therapy.database import Database
from therapy.schemas import SourceMeta, SourceName, NamespacePrefix, \
    ApprovalStatus
from therapy.etl.base import Base


class GuideToPHARMACOLOGY(Base):
    """Class for Guide to PHARMACOLOGY ETL methods."""

    def __init__(self, database: Database,
                 data_path: Path = PROJECT_ROOT / "data") -> None:
        """Initialize GuideToPHARMACOLOGY ETL class.

        :param therapy.database.Database: DB instance to use
        :param Path data_path: path to app data directory
        """
        super().__init__(database, data_path)
        self._data_url = "https://www.guidetopharmacology.org/download.jsp"
        self._version = self._find_version()
        self._ligands_data_url = "https://www.guidetopharmacology.org/DATA/ligands.tsv"  # noqa: E501
        self._ligand_id_mapping_data_url = "https://www.guidetopharmacology.org/DATA/ligand_id_mapping.tsv"  # noqa: E501

    def _find_version(self) -> str:
        """Find most recent data version.

        :return: Most recent data version
        """
        r = requests.get(self._data_url)
        status_code = r.status_code
        if status_code == 200:
            soup = bs4.BeautifulSoup(r.content, features="lxml")
        else:
            logger.error(f"GuideToPHARMACOLOGY version fetch failed with"
                         f" status code: {status_code}")
            raise DownloadException
        data = soup.find("a", {"name": "data"}).find_next("div").find_next("div").find_next("b")  # noqa: E501
        result = re.search(r"\d{4}.\d+", data.contents[0])  # type: ignore
        return result.group()  # type: ignore

    def _extract_data(self) -> None:
        """Extract data from Guide to PHARMACOLOGY."""
        logger.info("Extracting Guide to PHARMACOLOGY data...")
        self._src_data_dir.mkdir(exist_ok=True, parents=True)
        self._download_data()
        logger.info("Successfully extracted Guide to PHARMACOLOGY data.")

    def _download_data(self) -> None:
        """Download the latest version of Guide to PHARMACOLOGY."""
        logger.info("Downloading Guide to PHARMACOLOGY data...")
        dir_files = list(self._src_data_dir.iterdir())
        if len(dir_files) > 0:
            prefix = SourceName.GUIDETOPHARMACOLOGY.value.lower()
            for f in dir_files:
                if f.name == f"{prefix}_ligands_{self._version}.tsv":
                    self._ligands_file = f
                elif f.name == f"{prefix}_ligand_id_mapping_{self._version}.tsv":  # noqa: E501
                    self._ligand_id_mapping_file = f

        if self._ligands_file is None:
            self._download_file(self._ligands_data_url, "ligands")
        if self._ligand_id_mapping_file is None:
            self._download_file(self._ligand_id_mapping_data_url,
                                "ligand_id_mapping")
        logger.info("Successfully downloaded Guide to PHARMACOLOGY data.")

    def _download_file(self, file_url: str, fn: str) -> None:
        """Download individual data file.

        :param str file_url: Data url for file
        :param str fn: File name
        """
        r = requests.get(file_url)
        if r.status_code == 200:
            prefix = SourceName.GUIDETOPHARMACOLOGY.value.lower()
            path = self._src_data_dir / f"{prefix}_{fn}_{self._version}.tsv"
            if fn == "ligands":
                self._ligands_file = path
            else:
                self._ligand_id_mapping_file = path
            with open(str(path), "wb") as f:
                f.write(r.content)

    def _transform_data(self) -> None:
        """Transform Guide To PHARMACOLOGY data."""
        data: Dict[str, Any] = dict()
        self._transform_ligands(data)
        self._transform_ligand_id_mappings(data)
        for param in data.values():
            self._load_therapy(param)

    def _transform_ligands(self, data: Dict) -> None:
        """Transform ligands data file and add this data to `data`.

        :param dict data: Transformed data
        """
        with open(self._ligands_file, "r") as f:
            rows = csv.reader(f, delimiter="\t")
            next(rows)

            for row in rows:
                params: Dict[str, Union[List[str], str]] = {
                    "concept_id":
                        f"{NamespacePrefix.GUIDETOPHARMACOLOGY.value}:{row[0]}",  # noqa: E501
                    "label": row[1],
                    "src_name": SourceName.GUIDETOPHARMACOLOGY.value
                }

                approval_status = self._set_approval_status(row[4], row[5])
                if approval_status:
                    params["approval_status"] = approval_status

                associated_with = list()
                aliases = list()
                if row[8]:
                    associated_with.append(f"{NamespacePrefix.PUBCHEMSUBSTANCE.value}:{row[8]}")  # noqa: E501
                if row[9]:
                    associated_with.append(f"{NamespacePrefix.PUBCHEMCOMPOUND.value}:{row[9]}")  # noqa: E501
                if row[10]:
                    associated_with.append(f"{NamespacePrefix.UNIPROT.value}:{row[10]}")  # noqa: E501
                if row[11]:
                    # IUPAC
                    aliases.append(row[11])
                if row[12]:
                    # International Non-proprietary Name assigned by the WHO
                    aliases.append(row[12])
                if row[13]:
                    # synonyms
                    synonyms = row[13].split("|")
                    for s in synonyms:
                        if "&" in s and ";" in s:
                            name_code = s[s.index("&"):s.index(";") + 1]
                            if name_code.lower() in ["&reg;", "&trade;"]:
                                # Remove trademark symbols to allow for search
                                s = s.replace(name_code, "")
                            s = html.unescape(s)
                        aliases.append(s)
                if row[15]:
                    associated_with.append(f"{NamespacePrefix.INCHIKEY.value}:{row[15]}")  # noqa: E501

                if associated_with:
                    params["associated_with"] = associated_with
                if aliases:
                    params["aliases"] = aliases

                data[params["concept_id"]] = params

    def _transform_ligand_id_mappings(self, data: Dict) -> None:
        """Transform ligand_id_mappings and add this data to `data`
        All ligands found in this file should already be in data

        :param dict data: Transformed data
        """
        with open(self._ligand_id_mapping_file.absolute(), "r") as f:
            rows = csv.reader(f, delimiter="\t")
            for row in rows:
                concept_id = f"{NamespacePrefix.GUIDETOPHARMACOLOGY.value}:{row[0]}"  # noqa: E501

                if concept_id not in data:
                    logger.debug(f"{concept_id} not in ligands")
                    continue
                params = data[concept_id]
                xrefs = list()
                associated_with = params.get("associated_with", [])
                if row[6]:
                    xrefs.append(f"{NamespacePrefix.CHEMBL.value}:{row[6]}")
                if row[7]:
                    # CHEBI
                    associated_with.append(row[7])
                if row[11]:
                    xrefs.append(f"{NamespacePrefix.CASREGISTRY.value}:{row[11]}")  # noqa: E501
                if row[12]:
                    xrefs.append(f"{NamespacePrefix.DRUGBANK.value}:{row[12]}")
                if row[13]:
                    associated_with.append(f"{NamespacePrefix.DRUGCENTRAL.value}:{row[13]}")  # noqa: E501

                if xrefs:
                    params["xrefs"] = xrefs
                if associated_with:
                    params["associated_with"] = associated_with

    def _set_approval_status(self, approved: str,
                             withdrawn: str) -> Optional[str]:
        """Set approval status.

        :param str approved: The drug is or has in the past been approved for
            human clinical use by a regulatory agency
        :param str withdrawn: The drug is no longer approved for its original
            clinical use in one or more countries
        :return: Approval status
        """
        if approved and not withdrawn:
<<<<<<< HEAD
            approval_status = ApprovalStatus.GTOPDB_APPROVED.value
=======
            approval_status: Optional[str] = ApprovalStatus.APPROVED.value
>>>>>>> 3d54c0a9
        elif withdrawn:
            approval_status = ApprovalStatus.GTOPDB_WITHDRAWN.value
        else:
            approval_status = None
        return approval_status

    def _load_meta(self) -> None:
        """Load Guide to PHARMACOLOGY metadata to database."""
        meta = SourceMeta(
            data_license="CC BY-SA 4.0",
            data_license_url="https://creativecommons.org/licenses/by-sa/4.0/",
            version=self._version,
            data_url=self._data_url,
            rdp_url=None,
            data_license_attributes={
                "non_commercial": False,
                "share_alike": True,
                "attribution": True,
            }
        )
        params = dict(meta)
        params["src_name"] = SourceName.GUIDETOPHARMACOLOGY.value
        self.database.metadata.put_item(Item=params)<|MERGE_RESOLUTION|>--- conflicted
+++ resolved
@@ -200,11 +200,7 @@
         :return: Approval status
         """
         if approved and not withdrawn:
-<<<<<<< HEAD
-            approval_status = ApprovalStatus.GTOPDB_APPROVED.value
-=======
-            approval_status: Optional[str] = ApprovalStatus.APPROVED.value
->>>>>>> 3d54c0a9
+            approval_status: Optional[str] = ApprovalStatus.GTOPDB_APPROVED.value
         elif withdrawn:
             approval_status = ApprovalStatus.GTOPDB_WITHDRAWN.value
         else:
