--- conflicted
+++ resolved
@@ -11,32 +11,18 @@
 import shutil
 import zipfile
 import re
-<<<<<<< HEAD
+from os import environ, remove
+from typing import List, Dict
+
 import yaml
-from typing import Dict, List
-
 import bioversions
 from boto3.dynamodb.table import BatchWriter
 
-from .base import Base
 from therapy import APP_ROOT, DownloadException, XREF_SOURCES, \
     ASSOC_WITH_SOURCES, ITEM_TYPES
-=======
-from os import environ, remove
-from pathlib import Path
-from typing import List, Dict
-
-import yaml
-from boto3.dynamodb.table import BatchWriter
-
-import therapy
-from therapy import PROJECT_ROOT, DownloadException, XREF_SOURCES, \
-    ASSOC_WITH_SOURCES, ITEM_TYPES
-from therapy.etl.base import Base
-from therapy.database import Database
->>>>>>> f527cb19
 from therapy.schemas import SourceName, NamespacePrefix, SourceMeta, Drug, \
     ApprovalStatus
+from therapy.etl.base import Base
 
 logger = logging.getLogger("therapy")
 logger.setLevel(logging.DEBUG)
@@ -44,8 +30,7 @@
 # Designated Alias, Designated Syn, Tall Man Syn, Machine permutation
 # Generic Drug Name, Designated Preferred Name, Preferred Entry Term,
 # Clinical Drug, Entry Term, Rxnorm Preferred
-ALIASES = ["SYN", "SY", "TMSY", "PM",
-           "GN", "PT", "PEP", "CD", "ET", "RXN_PT"]
+ALIASES = ["SYN", "SY", "TMSY", "PM", "GN", "PT", "PEP", "CD", "ET", "RXN_PT"]
 
 # Fully-specified drug brand name that can be prescribed
 # Fully-specified drug brand name that can not be prescribed,
@@ -60,132 +45,56 @@
 class RxNorm(Base):
     """Extract, transform, and load the RxNorm source."""
 
-<<<<<<< HEAD
-    def _download_data(self):
+    def _create_drug_form_yaml(self) -> None:
+        """Create a YAML file containing RxNorm drug form values."""
+        self._drug_forms_file = self._src_dir / f"rxnorm_drug_forms_{self._version}.yaml"  # noqa: E501
+        dfs = []
+        with open(self._src_file) as f:  # type: ignore
+            data = csv.reader(f, delimiter="|")
+            for row in data:
+                if row[12] == "DF" and row[11] == "RXNORM":
+                    if row[14] not in dfs:
+                        dfs.append(row[14])
+        with open(self._drug_forms_file, "w") as file:
+            yaml.dump(dfs, file)
+
+    def _download_data(self) -> None:
         """Download latest RxNorm data file.
         :raises DownloadException: if API Key is not defined in the
             environment.
         """
-        logger.info('Retrieving source data for RxNorm')
-        if 'RXNORM_API_KEY' in environ.keys():
-            url = bioversions.resolve('rxnorm').homepage
+        logger.info("Retrieving source data for RxNorm")
+        if "RXNORM_API_KEY" in environ.keys():
+            url = bioversions.resolve("rxnorm").homepage
             if not url:
-                raise ValueError('Could not resolve RxNorm homepage')
-
-            zip_path = str(self._src_dir / 'rxnorm.zip')
-            environ['RXNORM_PATH'] = zip_path
+                raise ValueError("Could not resolve RxNorm homepage")
+
+            zip_path = str(self._src_dir / "rxnorm.zip")
+            environ["RXNORM_PATH"] = zip_path
 
             # Source:
             # https://documentation.uts.nlm.nih.gov/automating-downloads.html
-            subprocess.call(['bash', f'{APP_ROOT}/etl/rxnorm_download.sh',
+            subprocess.call(["bash", f"{APP_ROOT}/etl/rxnorm_download.sh",
                              url])
 
-            with zipfile.ZipFile(zip_path, 'r') as zf:
+            with zipfile.ZipFile(zip_path, "r") as zf:
                 zf.extractall(self._src_dir)
 
             remove(zip_path)
-            shutil.rmtree(self._src_dir / 'prescribe')
-            shutil.rmtree(self._src_dir / 'scripts')
-
-            temp_file = self._src_dir / 'rrf' / 'RXNCONSO.RRF'
+            shutil.rmtree(self._src_dir / "prescribe")
+            shutil.rmtree(self._src_dir / "scripts")
+
+            temp_file = self._src_dir / "rrf" / "RXNCONSO.RRF"
             self._src_file = self._src_dir / f"rxnorm_{self._version}.RRF"
             shutil.move(temp_file, self._src_file)
-            shutil.rmtree(self._src_dir / 'rrf')
+            shutil.rmtree(self._src_dir / "rrf")
             self._create_drug_form_yaml()
-            logger.info('Successfully retrieved source data for RxNorm')
-=======
-    def __init__(self,
-                 database: Database,
-                 data_path: Path = PROJECT_ROOT / "data",
-                 data_url: str ="https://www.nlm.nih.gov/research/umls/"
-                                "rxnorm/docs/rxnormfiles.html"):
-        """Initialize the RxNorm ETL class.
-
-        :param Database database: Access to DynamoDB.
-        :param Path data_path: path to app data directory
-        :param str data_url: URL to RxNorm data files.
-        """
-        super().__init__(database, data_path)
-        self._data_url = data_url
-
-    def _extract_data(self, *args, **kwargs) -> None:
-        """Extract data from the RxNorm source."""
-        logger.info("Extracting RxNorm...")
-        if "data_path" in kwargs:
-            self._data_src = kwargs["data_path"]
-        else:
-            rxn_dir = PROJECT_ROOT / "data" / "rxnorm"
-            rxn_dir.mkdir(exist_ok=True, parents=True)
-            rxn_files = list(rxn_dir.iterdir())
-            if len(rxn_files) == 0:
-                self._download_data(rxn_dir)
-
-            # file might already exist
-            files = sorted([fn for fn in rxn_dir.iterdir() if fn.name.
-                           startswith("rxnorm_") and fn.name.endswith(".RRF")],
-                           reverse=True)
-            file_found = False
-            for file in files:
-                version = str(file).split("_")[-1].split(".")[0]
-                try:
-                    datetime.datetime.strptime(version, "%Y%m%d")
-                    self._data_src = file
-                    self._version = version
-                    file_found = True
-                    break
-                except ValueError:
-                    pass
-            if not file_found:
-                self._download_data(rxn_dir)
-            self._create_drug_form_yaml(rxn_dir)
-        logger.info("Successfully extracted RxNorm.")
-
-    def _download_data(self, rxn_dir: Path) -> None:  # type: ignore
-        """Download RxNorm data file.
-
-        :param Path rxn_dir: Path to RxNorm data directory.
-        """
-        logger.info("Downloading RxNorm...")
-        if "RXNORM_API_KEY" in environ.keys():
-            uri = "https://download.nlm.nih.gov/umls/kss/" \
-                  "rxnorm/RxNorm_full_current.zip"
-
-            rxnorm_path = str(Path(therapy.__file__).resolve().parents[0] / "data" / "rxnorm" / "RxNorm_full_current.zip")  # noqa: E501
-            environ["RXNORM_PATH"] = rxnorm_path
-
-            # Source:
-            # https://documentation.uts.nlm.nih.gov/automating-downloads.html
-            subprocess.call(["bash", f"{PROJECT_ROOT}/etl/"
-                                     f"rxnorm_download.sh", uri])
-
-            with zipfile.ZipFile(rxnorm_path, "r") as zf:
-                zf.extractall(rxn_dir)
-
-            remove(rxnorm_path)
-            shutil.rmtree(rxn_dir / "prescribe")
-            shutil.rmtree(rxn_dir / "scripts")
-
-            readme = sorted([fn for fn in rxn_dir.iterdir() if fn.name.
-                            startswith("Readme")])[0]
-
-            # get version
-            version = str(readme).split("/")[-1].split(".")[0].split("_")[-1]
-
-            self._version = datetime.datetime.strptime(
-                version, "%m%d%Y").strftime("%Y%m%d")
-            remove(readme)
-
-            temp_file = rxn_dir / "rrf" / "RXNCONSO.RRF"
-            self._data_src = rxn_dir / f"rxnorm_{self._version}.RRF"
-            shutil.move(temp_file, self._data_src)
-            shutil.rmtree(rxn_dir / "rrf")
->>>>>>> f527cb19
+            logger.info("Successfully retrieved source data for RxNorm")
         else:
             logger.error("Could not find RXNORM_API_KEY in environment "
                          "variables.")
             raise DownloadException("RXNORM_API_KEY not found.")
 
-<<<<<<< HEAD
     def _extract_data(self) -> None:
         """Get source files from RxNorm data directory.
         This class expects a file named `rxnorm_<version>.RRF` and a file named
@@ -193,59 +102,18 @@
         generate them if they are unavailable.
         """
         super()._extract_data()
-        drug_forms_path = self._src_dir / f'rxnorm_drug_forms_{self._version}.yaml'  # noqa: E501
+        drug_forms_path = self._src_dir / f"rxnorm_drug_forms_{self._version}.yaml"  # noqa: E501
         if not drug_forms_path.exists():
             self._create_drug_form_yaml()
         else:
             self._drug_forms_file = drug_forms_path
 
-    def _create_drug_form_yaml(self):
-        """Create a YAML file containing RxNorm drug form values."""
-        self._drug_forms_file = self._src_dir / f'rxnorm_drug_forms_{self._version}.yaml'  # noqa: E501
-        dfs = []
-        with open(self._src_file) as f:
-            data = csv.reader(f, delimiter='|')
-            for row in data:
-                if row[12] == 'DF' and row[11] == 'RXNORM':
-                    if row[14] not in dfs:
-                        dfs.append(row[14])
-        with open(self._drug_forms_file, 'w') as file:
-            yaml.dump(dfs, file)
-=======
-    def _create_drug_form_yaml(self, rxn_dir: Path) -> None:
-        """Create a YAML file containing RxNorm drug form values.
-
-        :param Path rxn_dir: Path to RxNorm data directory.
-        """
-        self._drug_forms_file = rxn_dir / "drug_forms.yaml"
-        if not self._drug_forms_file.exists():
-            dfs = list()
-            with open(self._data_src) as f:
-                data = csv.reader(f, delimiter="|")
-                for row in data:
-                    if row[12] == "DF" and row[11] == "RXNORM":
-                        if row[14] not in dfs:
-                            dfs.append(row[14])
-
-            with open(self._drug_forms_file, "w") as file:
-                yaml.dump(dfs, file)
->>>>>>> f527cb19
-
     def _transform_data(self) -> None:
         """Transform the RxNorm source."""
         with open(self._drug_forms_file, "r") as file:
             drug_forms = yaml.safe_load(file)
 
-<<<<<<< HEAD
         with open(self._src_file) as f:
-            rff_data = csv.reader(f, delimiter='|')
-            ingredient_brands = dict()  # Link ingredient to brand
-            precise_ingredient = dict()  # Link precise ingredient to get brand
-            data = dict()  # Transformed therapy records
-            sbdfs = dict()  # Link ingredient to brand
-            brands = dict()  # Get RXNORM|BN to concept_id
-=======
-        with open(self._data_src) as f:
             rff_data = csv.reader(f, delimiter="|")
             # Link ingredient to brand
             ingredient_brands: Dict[str, str] = dict()
@@ -253,11 +121,10 @@
             precise_ingredient: Dict[str, str] = dict()
             # Transformed therapy records
             data: Dict[str, Dict] = dict()
-            # Link ingredient to brand  <-- TODO ?
+            # Link ingredient to brand
             sbdfs: Dict[str, str] = dict()
             # Get RXNORM|BN to concept_id
             brands: Dict[str, str] = dict()
->>>>>>> f527cb19
             for row in rff_data:
                 if row[11] in RXNORM_XREFS:
                     concept_id = f"{NamespacePrefix.RXNORM.value}:{row[0]}"
@@ -285,11 +152,7 @@
 
             with self.database.therapies.batch_writer() as batch:
                 for value in data.values():
-<<<<<<< HEAD
-                    if 'label' in value:
-=======
                     if "label" in value:
->>>>>>> f527cb19
                         self._get_trade_names(value, precise_ingredient,
                                               ingredient_brands, sbdfs)
                         self._load_brand_concepts(value, brands, batch)
@@ -305,11 +168,7 @@
                         assert Drug(**params)
                         self._load_therapy(params)
 
-<<<<<<< HEAD
-    def _get_brands(self, row: List, ingredient_brands: Dict):
-=======
     def _get_brands(self, row: List, ingredient_brands: Dict) -> None:
->>>>>>> f527cb19
         """Add ingredient and brand to ingredient_brands.
 
         :param List row: A row in the RxNorm data file.
@@ -332,11 +191,7 @@
                            ingredients.strip())
 
     def _get_trade_names(self, value: Dict, precise_ingredient: Dict,
-<<<<<<< HEAD
-                         ingredient_brands: Dict, sbdfs: Dict):
-=======
                          ingredient_brands: Dict, sbdfs: Dict) -> None:
->>>>>>> f527cb19
         """Get trade names for a given ingredient.
 
         :param Dict value: Therapy attributes
@@ -366,12 +221,8 @@
                 self._add_term(value, tn, "trade_names")
 
     @staticmethod
-<<<<<<< HEAD
-    def _load_brand_concepts(value: Dict, brands: Dict, batch: BatchWriter):
-=======
     def _load_brand_concepts(value: Dict, brands: Dict, batch: BatchWriter)\
             -> None:
->>>>>>> f527cb19
         """Connect brand names to a concept and load into the database.
 
         :params dict value: A transformed therapy record
@@ -390,11 +241,7 @@
                     })
 
     def _add_str_field(self, params: Dict, row: List, precise_ingredient: Dict,
-<<<<<<< HEAD
-                       drug_forms: List, sbdfs: Dict):
-=======
                        drug_forms: List, sbdfs: Dict) -> None:
->>>>>>> f527cb19
         """Differentiate STR field.
 
         :param Dict params: A transformed therapy record.
@@ -435,11 +282,7 @@
                 self._add_term(precise_ingredient, term, row[13])
 
     @staticmethod
-<<<<<<< HEAD
-    def _add_term(params, term: str, label_type: str):
-=======
     def _add_term(params: Dict, term: str, label_type: str) -> None:
->>>>>>> f527cb19
         """Add a single term to a therapy record in an associated field.
 
         :param Dict params: A transformed therapy record.
@@ -452,11 +295,7 @@
         else:
             params[label_type] = [term]
 
-<<<<<<< HEAD
-    def _add_xref_assoc(self, params: Dict, row: List):
-=======
     def _add_xref_assoc(self, params: Dict, row: List) -> None:
->>>>>>> f527cb19
         """Add xref or associated_with to therapy.
 
         :param Dict params: A transformed therapy record.
@@ -487,7 +326,7 @@
             data_license="UMLS Metathesaurus",
             data_license_url="https://www.nlm.nih.gov/research/umls/rxnorm/docs/termsofservice.html",  # noqa: E501
             version=self._version,
-            data_url=bioversions.resolve('rxnorm').homepage,
+            data_url=bioversions.resolve("rxnorm").homepage,
             rdp_url=None,
             data_license_attributes={
                 "non_commercial": False,
