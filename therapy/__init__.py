--- conflicted
+++ resolved
@@ -44,11 +44,8 @@
 # Sources that are found in data from imported sources
 ASSOC_WITH_SOURCES = {source for source in NamespacePrefix.__members__} - XREF_SOURCES  # noqa: E501
 
-<<<<<<< HEAD
-from therapy.etl import ChEMBL, Wikidata, DrugBank, NCIt, ChemIDplus, RxNorm, HemOnc, DrugsAtFDA  # noqa: F401, E402, E501
-=======
-from therapy.etl import ChEMBL, Wikidata, DrugBank, NCIt, ChemIDplus, RxNorm, HemOnc, GuideToPHARMACOLOGY  # noqa: F401, E402, E501
->>>>>>> 2c6889e0
+from therapy.etl import ChEMBL, Wikidata, DrugBank, NCIt, ChemIDplus, RxNorm, HemOnc, GuideToPHARMACOLOGY, DrugsAtFDA  # noqa: F401, E402, E501
+
 # used to get source class name from string
 SOURCES_CLASS = \
     {s.value.lower(): eval(s.value) for s in SourceName.__members__.values()}