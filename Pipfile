--- conflicted
+++ resolved
@@ -21,18 +21,12 @@
 fastapi = "*"
 uvicorn = "*"
 click = "*"
-<<<<<<< HEAD
 lxml = "*"
 matplotlib = "*"
 boto3 = "*"
-=======
-alembic = "*"
 cython = "*"
 owlready2 = "*"
-lxml = "*"
-matplotlib = "*"
 rdflib = "*"
->>>>>>> 915a3de9
 
 [requires]
 python_version = "3.8"