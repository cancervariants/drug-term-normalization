"""This module defines the Wikidata ETL methods."""
import json
import logging
<<<<<<< HEAD
=======
from pathlib import Path
>>>>>>> f527cb19
import datetime
from typing import Dict, Any

from wikibaseintegrator.wbi_functions import execute_sparql_query

from therapy import PROJECT_ROOT
from therapy.database import Database
from therapy.schemas import SourceName, NamespacePrefix, \
    SourceIDAfterNamespace, SourceMeta
from therapy.etl.base import Base

<<<<<<< HEAD
from wikibaseintegrator.wbi_functions import execute_sparql_query

from .base import Base
from therapy import DownloadException, XREF_SOURCES
from therapy.schemas import SourceName, NamespacePrefix, SourceMeta, \
    SourceIDAfterNamespace


logger = logging.getLogger('therapy')
=======
logger = logging.getLogger("therapy")
>>>>>>> f527cb19
logger.setLevel(logging.DEBUG)

# Prefixes for translating ID namespaces
IDENTIFIER_PREFIXES = {
    "casRegistry": NamespacePrefix.CASREGISTRY.value,
    "ChemIDplus": NamespacePrefix.CHEMIDPLUS.value,
    "pubchemCompound": NamespacePrefix.PUBCHEMCOMPOUND.value,
    "pubchemSubstance": NamespacePrefix.PUBCHEMSUBSTANCE.value,
    "chembl": NamespacePrefix.CHEMBL.value,
    "rxnorm": NamespacePrefix.RXNORM.value,
    "drugbank": NamespacePrefix.DRUGBANK.value,
    "wikidata": NamespacePrefix.WIKIDATA.value,
}


SPARQL_QUERY = """
    SELECT ?item ?itemLabel ?casRegistry ?pubchemCompound
           ?pubchemSubstance ?chembl
           ?rxnorm ?drugbank ?alias WHERE {
      ?item (wdt:P31/(wdt:P279*)) wd:Q12140.
      OPTIONAL {
        ?item skos:altLabel ?alias.
        FILTER((LANG(?alias)) = \"en\")
      }
      OPTIONAL { ?item p:P231 ?wds1.
                 ?wds1 ps:P231 ?casRegistry.
               }
      OPTIONAL { ?item p:P662 ?wds2.
                 ?wds2 ps:P662 ?pubchemCompound.
               }
      OPTIONAL { ?item p:P2153 ?wds3.
                 ?wds3 ps:P2153 ?pubchemSubstance.
               }
      OPTIONAL { ?item p:P592 ?wds4.
                 ?wds4 ps:P592 ?chembl
               }
      OPTIONAL { ?item p:P3345 ?wds5.
                 ?wds5 ps:P3345 ?rxnorm.
               }
      OPTIONAL { ?item p:P715 ?wds6.
                 ?wds6 ps:P715 ?drugbank
               }
      SERVICE wikibase:label {
        bd:serviceParam wikibase:language \"[AUTO_LANGUAGE],en\".
      }
    }
"""


class Wikidata(Base):
    """Extract, transform, and load the Wikidata source into therapy.db."""

<<<<<<< HEAD
    def _download_data(self) -> None:
        """Download latest Wikidata source dump."""
        logger.info('Retrieving source data for Wikidata')
        query_results = execute_sparql_query(SPARQL_QUERY)
        if query_results is None:
            raise DownloadException("Wikidata SPARQL query returned no results")  # noqa: E501
        else:
            data = query_results['results']['bindings']
=======
    def __init__(self,
                 database: Database,
                 data_path: Path = PROJECT_ROOT / "data"):
        """Initialize wikidata ETL class.

        :param Database: DB instance to use
        :param Path data_path: path to app data directory
        """
        super().__init__(database, data_path)

    def _extract_data(self) -> None:
        """Extract data from the Wikidata source."""
        self._src_data_dir.mkdir(exist_ok=True, parents=True)

        data = execute_sparql_query(SPARQL_QUERY)["results"]["bindings"]
>>>>>>> f527cb19

        transformed_data = list()
        for item in data:
            params = dict()
            for attr in item:
                params[attr] = item[attr]["value"]
            transformed_data.append(params)
<<<<<<< HEAD
        self._version = datetime.datetime.today().strftime('%Y%m%d')
        with open(f"{self._src_dir}/wikidata_{self._version}.json",
                  'w+') as f:
            json.dump(transformed_data, f)
        logger.info('Successfully retrieved source data for Wikidata')

    def get_latest_version(self) -> str:
        """Wikidata is updated immediately, so source data has no strict
        versioning. We use the current day's date as a pragmatic way to
        indicate the version.
        """
        return datetime.datetime.today().strftime('%Y%m%d')
=======

        self._version = datetime.datetime.today().strftime("%Y%m%d")
        with open(f"{self._src_data_dir}/wikidata_{self._version}.json",
                  "w+") as f:
            json.dump(transformed_data, f)
        self._data_src = sorted(list(self._src_data_dir.iterdir()))[-1]
        logger.info("Successfully extracted Wikidata.")
>>>>>>> f527cb19

    def _load_meta(self) -> None:
        """Add Wikidata metadata."""
        metadata = SourceMeta(src_name=SourceName.WIKIDATA.value,
                              data_license="CC0 1.0",
                              data_license_url="https://creativecommons.org/publicdomain/zero/1.0/",  # noqa: E501
                              version=self._version,
                              data_url=None,
                              rdp_url=None,
                              data_license_attributes={
                                  "non_commercial": False,
                                  "share_alike": False,
                                  "attribution": False
                              })
        params = dict(metadata)
        params["src_name"] = SourceName.WIKIDATA.value
        self.database.metadata.put_item(Item=params)

    def _transform_data(self) -> None:
        """Transform the Wikidata source data."""
<<<<<<< HEAD
        with open(self._src_file, 'r') as f:
=======
        from therapy import XREF_SOURCES
        with open(self._data_src, "r") as f:
>>>>>>> f527cb19
            records = json.load(f)

            items: Dict[str, Any] = dict()

            for record in records:
                record_id = record["item"].split("/")[-1]
                concept_id = f"{NamespacePrefix.WIKIDATA.value}:{record_id}"
                if concept_id not in items.keys():
                    item: Dict[str, Any] = dict()
                    item["label_and_type"] = f"{concept_id.lower()}##identity"
                    item["item_type"] = "identity"
                    item["concept_id"] = concept_id
                    item["src_name"] = SourceName.WIKIDATA.value

                    xrefs = list()
                    associated_with = list()
                    for key in IDENTIFIER_PREFIXES.keys():
                        if key in record.keys():
                            ref = record[key]

                            if key.upper() == "CASREGISTRY":
                                key = SourceName.CHEMIDPLUS.value

                            if key.upper() in XREF_SOURCES:
                                if key != "chembl":
                                    fmted_xref = \
                                        f"{IDENTIFIER_PREFIXES[key]}:{SourceIDAfterNamespace[key.upper()].value}{ref}"  # noqa: E501
                                else:
                                    fmted_xref = \
                                        f"{IDENTIFIER_PREFIXES[key]}:{ref}"
                                xrefs.append(fmted_xref)
                            else:
                                fmted_assoc = f"{IDENTIFIER_PREFIXES[key]}:" \
                                              f"{ref}"
                                associated_with.append(fmted_assoc)
                    item["xrefs"] = xrefs
                    item["associated_with"] = associated_with
                    if "itemLabel" in record.keys():
                        item["label"] = record["itemLabel"]
                    items[concept_id] = item
                if "alias" in record.keys():
                    if "aliases" in items[concept_id].keys():
                        items[concept_id]["aliases"].append(record["alias"])
                    else:
                        items[concept_id]["aliases"] = [record["alias"]]

        for item in items.values():
            self._load_therapy(item)<|MERGE_RESOLUTION|>--- conflicted
+++ resolved
@@ -1,34 +1,17 @@
 """This module defines the Wikidata ETL methods."""
 import json
 import logging
-<<<<<<< HEAD
-=======
-from pathlib import Path
->>>>>>> f527cb19
 import datetime
 from typing import Dict, Any
 
 from wikibaseintegrator.wbi_functions import execute_sparql_query
 
-from therapy import PROJECT_ROOT
-from therapy.database import Database
+from therapy import XREF_SOURCES, DownloadException
 from therapy.schemas import SourceName, NamespacePrefix, \
     SourceIDAfterNamespace, SourceMeta
 from therapy.etl.base import Base
 
-<<<<<<< HEAD
-from wikibaseintegrator.wbi_functions import execute_sparql_query
-
-from .base import Base
-from therapy import DownloadException, XREF_SOURCES
-from therapy.schemas import SourceName, NamespacePrefix, SourceMeta, \
-    SourceIDAfterNamespace
-
-
-logger = logging.getLogger('therapy')
-=======
 logger = logging.getLogger("therapy")
->>>>>>> f527cb19
 logger.setLevel(logging.DEBUG)
 
 # Prefixes for translating ID namespaces
@@ -81,32 +64,14 @@
 class Wikidata(Base):
     """Extract, transform, and load the Wikidata source into therapy.db."""
 
-<<<<<<< HEAD
     def _download_data(self) -> None:
         """Download latest Wikidata source dump."""
-        logger.info('Retrieving source data for Wikidata')
+        logger.info("Retrieving source data for Wikidata")
         query_results = execute_sparql_query(SPARQL_QUERY)
         if query_results is None:
             raise DownloadException("Wikidata SPARQL query returned no results")  # noqa: E501
         else:
-            data = query_results['results']['bindings']
-=======
-    def __init__(self,
-                 database: Database,
-                 data_path: Path = PROJECT_ROOT / "data"):
-        """Initialize wikidata ETL class.
-
-        :param Database: DB instance to use
-        :param Path data_path: path to app data directory
-        """
-        super().__init__(database, data_path)
-
-    def _extract_data(self) -> None:
-        """Extract data from the Wikidata source."""
-        self._src_data_dir.mkdir(exist_ok=True, parents=True)
-
-        data = execute_sparql_query(SPARQL_QUERY)["results"]["bindings"]
->>>>>>> f527cb19
+            data = query_results["results"]["bindings"]
 
         transformed_data = list()
         for item in data:
@@ -114,28 +79,18 @@
             for attr in item:
                 params[attr] = item[attr]["value"]
             transformed_data.append(params)
-<<<<<<< HEAD
-        self._version = datetime.datetime.today().strftime('%Y%m%d')
+        self._version = datetime.datetime.today().strftime("%Y%m%d")
         with open(f"{self._src_dir}/wikidata_{self._version}.json",
-                  'w+') as f:
+                  "w+") as f:
             json.dump(transformed_data, f)
-        logger.info('Successfully retrieved source data for Wikidata')
+        logger.info("Successfully retrieved source data for Wikidata")
 
     def get_latest_version(self) -> str:
         """Wikidata is updated immediately, so source data has no strict
-        versioning. We use the current day's date as a pragmatic way to
+        versioning. We use the current day"s date as a pragmatic way to
         indicate the version.
         """
-        return datetime.datetime.today().strftime('%Y%m%d')
-=======
-
-        self._version = datetime.datetime.today().strftime("%Y%m%d")
-        with open(f"{self._src_data_dir}/wikidata_{self._version}.json",
-                  "w+") as f:
-            json.dump(transformed_data, f)
-        self._data_src = sorted(list(self._src_data_dir.iterdir()))[-1]
-        logger.info("Successfully extracted Wikidata.")
->>>>>>> f527cb19
+        return datetime.datetime.today().strftime("%Y%m%d")
 
     def _load_meta(self) -> None:
         """Add Wikidata metadata."""
@@ -156,12 +111,7 @@
 
     def _transform_data(self) -> None:
         """Transform the Wikidata source data."""
-<<<<<<< HEAD
-        with open(self._src_file, 'r') as f:
-=======
-        from therapy import XREF_SOURCES
-        with open(self._data_src, "r") as f:
->>>>>>> f527cb19
+        with open(self._src_file, "r") as f:
             records = json.load(f)
 
             items: Dict[str, Any] = dict()
