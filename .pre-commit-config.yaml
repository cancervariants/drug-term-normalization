--- conflicted
+++ resolved
@@ -11,9 +11,4 @@
     hooks:
       - id: ruff-format
       - id: ruff
-<<<<<<< HEAD
-        args: [ --fix, --exit-non-zero-on-fix ]
-      - id: ruff-format
-=======
-        args: [ --fix, --exit-non-zero-on-fix ]
->>>>>>> 019230ed
+        args: [ --fix, --exit-non-zero-on-fix ]