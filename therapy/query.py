--- conflicted
+++ resolved
@@ -3,16 +3,8 @@
 from typing import List, Dict, Set
 
 from uvicorn.config import logger
-<<<<<<< HEAD
-from therapy.database import DB
+from therapy.database import THERAPIES_TABLE, METADATA_TABLE, cached_sources
 from therapy.schemas import Drug, Meta, MatchType, SourceName, \
-=======
-from therapy import database, models, schemas  # noqa F401
-from therapy.database import engine, SessionLocal
-from therapy.models import Therapy, Alias, OtherIdentifier, TradeName, \
-    Meta  # noqa F401
-from therapy.schemas import Drug, MetaResponse, MatchType, SourceName, \
->>>>>>> b2f2de22
     NamespacePrefix, SourceIDAfterNamespace
 from botocore.exceptions import ClientError
 from boto3.dynamodb.conditions import Key
@@ -56,17 +48,16 @@
 
 def fetch_meta(src_name: str) -> Meta:
     """Fetch metadata for src_name."""
-    if src_name in DB.cached_sources.keys():
-        return DB.cached_sources[src_name]
+    if src_name in cached_sources.keys():
+        return cached_sources[src_name]
     else:
-        table = DB.db.Table('Metadata')
         try:
-            db_response = table.get_item(Key={'src_name': src_name})
+            db_response = METADATA_TABLE.get_item(Key={'src_name': src_name})
             response = Meta(**db_response['Item'])
-            DB.cached_sources[src_name] = response
+            cached_sources[src_name] = response
+            return response
         except ClientError as e:
             print(e.response['Error']['Message'])
-        return response
 
 
 def add_record(response: Dict[str, Dict],
@@ -122,12 +113,12 @@
         Set of source names of matched records
     """
     matched_sources = set()
-    table = DB.db.Table('Therapies')
     for concept_id in concept_ids:
         try:
             pk = f'{concept_id.lower()}##identity'
             filter_exp = Key('label_and_type').eq(pk)
-            match = table.query(KeyConditionExpression=filter_exp)['Items'][0]
+            result = THERAPIES_TABLE.query(KeyConditionExpression=filter_exp)
+            match = result['Items'][0]
             (response, src) = add_record(response, match, match_type)
             matched_sources.add(src)
         except ClientError as e:
@@ -149,7 +140,6 @@
 
 
 def check_concept_id(query: str,
-                     table,  # dynamoDB Table object
                      resp: Dict,
                      sources: Set[str]) -> (Dict, Set):
     """Check query for concept ID match. Should only find 0 or 1 matches,
@@ -157,7 +147,6 @@
 
     Args:
         query: search string
-        table: DynamoDB table object for Therapies
         resp: in-progress response object to return to client
         sources: remaining unmatched sources
 
@@ -170,9 +159,9 @@
         pk = f'{query}##identity'
         filter_exp = Key('label_and_type').eq(pk)
         try:
-            db_response = table.query(KeyConditionExpression=filter_exp)
-            if len(db_response['Items']) > 0:
-                concept_id_items = db_response['Items']
+            result = THERAPIES_TABLE.query(KeyConditionExpression=filter_exp)
+            if len(result['Items']) > 0:
+                concept_id_items = result['Items']
         except ClientError as e:
             print(e.response['Error']['Message'])
     elif len([p for p in NAMESPACE_LOOKUP.keys()
@@ -182,11 +171,11 @@
                 pk = f'{NAMESPACE_LOOKUP[p].lower()}:{query}##identity'
                 filter_exp = Key('label_and_type').eq(pk)
                 try:
-                    db_response = table.query(
+                    result = THERAPIES_TABLE.query(
                         KeyConditionExpression=filter_exp
                     )
-                    if len(db_response['Items']) > 0:
-                        concept_id_items = db_response['Items']
+                    if len(result['Items']) > 0:  # TODO remove check?
+                        concept_id_items = result['Items']
                 except ClientError as e:
                     print(e.response['Error']['Message'])
     for item in concept_id_items:
@@ -196,14 +185,12 @@
 
 
 def check_label_tn(query: str,
-                   table,  # dynamoDB Table object
                    resp: Dict,
                    sources: Set[str]) -> (Dict, Set):
     """Check query for label/trade name match.
 
     Args:
         query: search string
-        table: DynamoDB table object for Therapies
         resp: in-progress response object to return to client
         sources: remaining unmatched sources
 
@@ -213,14 +200,14 @@
     filter_exp = Key('label_and_type').eq(f'{query}##label')
     items = []
     try:
-        db_response = table.query(KeyConditionExpression=filter_exp)
+        db_response = THERAPIES_TABLE.query(KeyConditionExpression=filter_exp)
         items = db_response['Items'][:]
     except ClientError as e:
         print(e.response['Error']['Message'])
 
     filter_exp = Key('label_and_type').eq(f'{query}##trade_name')
     try:
-        db_response = table.query(KeyConditionExpression=filter_exp)
+        db_response = THERAPIES_TABLE.query(KeyConditionExpression=filter_exp)
         items += db_response['Items'][:]
     except ClientError as e:
         print(e.response['Error']['Message'])
@@ -234,14 +221,12 @@
 
 
 def check_alias(query: str,
-                table,
                 resp: Dict,
                 sources: Set) -> (Dict, Set):
     """Check query for alias match.
 
     Args:
         query: search string
-        table: DynamoDB table object for Therapies
         resp: in-progress response object to return to client
         sources: remaining unmatched sources
 
@@ -250,7 +235,7 @@
     """
     filter_exp = Key('label_and_type').eq(f'{query}##alias')
     try:
-        db_response = table.query(KeyConditionExpression=filter_exp)
+        db_response = THERAPIES_TABLE.query(KeyConditionExpression=filter_exp)
         if 'Items' in db_response.keys():
             concept_ids = [i['concept_id'] for i in db_response['Items']]
             (resp, matched_sources) = fetch_records(resp, concept_ids,
@@ -284,20 +269,18 @@
         return resp
     query_l = query.lower()
 
-    table = DB.db.Table('Therapies')
-
     # check if concept ID match
-    (resp, sources) = check_concept_id(query_l, table, resp, sources)
+    (resp, sources) = check_concept_id(query_l, resp, sources)
     if len(sources) == 0:
         return resp
 
     # check if label and trade_name match
-    (resp, sources) = check_label_tn(query_l, table, resp, sources)
+    (resp, sources) = check_label_tn(query_l, resp, sources)
     if len(sources) == 0:
         return resp
 
     # check alias match
-    (resp, sources) = check_alias(query_l, table, resp, sources)
+    (resp, sources) = check_alias(query_l, resp, sources)
     if len(sources) == 0:
         return resp
 
