"""A base class for extraction, transformation, and loading of data."""
from abc import ABC, abstractmethod
from ftplib import FTP
from pathlib import Path
from typing import List, Dict, Union, Set
import logging

from therapy import PROJECT_ROOT, ITEM_TYPES
from therapy.schemas import Drug
from therapy.database import Database
<<<<<<< HEAD
import logging
=======
>>>>>>> 3d54c0a9


logger = logging.getLogger("therapy")
logger.setLevel(logging.DEBUG)


class Base(ABC):
    """The ETL base class."""

    def __init__(self, database: Database,
                 data_path: Path = PROJECT_ROOT / "data"):
        """Extract from sources.

        :param Database database: application database object
        :param Path data_path: path to app data directory
        """
        name = self.__class__.__name__.lower()
<<<<<<< HEAD
        self.database: Database = database
        self._src_data_dir: Path = Path(data_path / name)
=======
        self.database = database
        self._src_data_dir = data_path / name
>>>>>>> 3d54c0a9
        self._added_ids: List[str] = []

    def perform_etl(self) -> List[str]:
        """Public-facing method to begin ETL procedures on given data.

        Returned concept IDs can be passed to Merge method for computing
        merged concepts.

        :return: list of concept IDs which were successfully processed and
            uploaded.
        """
        self._extract_data()
        self._load_meta()
        self._transform_data()
        return self._added_ids

<<<<<<< HEAD
    @abstractmethod
    def _download_data(self, *args, **kwargs):
=======
    def _download_data(self) -> None:
>>>>>>> 3d54c0a9
        raise NotImplementedError

    def _ftp_download(self, host: str, data_dir: str, source_dir: Path,
                      data_fn: str) -> None:
        """Download data file from FTP site.
        :param str host: Source"s FTP host name
        :param str data_dir: Data directory located on FTP site
        :param Path source_dir: Source"s data directory
        :param str data_fn: Filename on FTP site to be downloaded
        """
        try:
            with FTP(host) as ftp:
                ftp.login()
                logger.debug(f"FTP login to {host} was successful")
                ftp.cwd(data_dir)
                with open(source_dir / data_fn, "wb") as fp:
                    ftp.retrbinary(f"RETR {data_fn}", fp.write)
        except Exception as e:
            logger.error(f"FTP download failed: {e}")
            raise Exception(e)

    def _extract_data(self) -> None:
        """Get source file from data directory."""
        self._src_data_dir.mkdir(exist_ok=True, parents=True)
        src_file_prefix = f"{type(self).__name__.lower()}_"
        dir_files = [f for f in self._src_data_dir.iterdir()
                     if f.name.startswith(src_file_prefix)]
        if len(dir_files) == 0:
            self._download_data()
            dir_files = [f for f in self._src_data_dir.iterdir()
                         if f.name.startswith(src_file_prefix)]
        self._src_file = sorted(dir_files, reverse=True)[0]
        self._version = self._src_file.stem.split("_", 1)[1]

    @abstractmethod
    def _transform_data(self) -> None:
        raise NotImplementedError

<<<<<<< HEAD
    def _load_therapy(self, therapy: Dict):
        """Load individual therapy record into database.
        This method takes responsibility for:
            * validating record structure correctness
            * removing duplicates from list-like fields
            * removing empty fields
=======
    def _load_therapy(self, therapy: Dict) -> None:
        """Load individual therapy record.
>>>>>>> 3d54c0a9

        :param Dict therapy: valid therapy object.
        """
        assert Drug(**therapy)
        concept_id = therapy["concept_id"]

        for attr_type, item_type in ITEM_TYPES.items():
            if attr_type in therapy:
                value = therapy[attr_type]
                if value is not None and value != []:
                    if isinstance(value, str):
                        items: Union[List, Set] = [value.lower()]
                    else:
                        therapy[attr_type] = list(set(value))
                        items = {item.lower() for item in value}
                        if attr_type in ["aliases", "trade_names"]:
                            # remove duplicates
                            if "label" in therapy:
                                therapy[attr_type] = list(set(therapy[attr_type]) - {therapy["label"]})  # noqa: E501

                            if attr_type == "aliases" and \
                                    "trade_names" in therapy:
                                therapy[attr_type] = list(set(therapy[attr_type]) - set(therapy["trade_names"]))  # noqa: E501

                            if len(items) > 20:
                                logger.debug(f"{concept_id} has > 20"
                                             f" {attr_type}.")
                                del therapy[attr_type]
                                continue

                    for item in items:
                        self.database.add_ref_record(item, concept_id,
                                                     item_type)
                else:
                    del therapy[attr_type]

        # handle detail fields
        approval_attrs = ("approval_status", "approval_year", "fda_indication")
        for field in approval_attrs:
            if approval_attrs in therapy and therapy[field] is None:
                del therapy[field]

        self.database.add_record(therapy)
        self._added_ids.append(concept_id)

    @abstractmethod
    def _load_meta(self) -> None:
        raise NotImplementedError<|MERGE_RESOLUTION|>--- conflicted
+++ resolved
@@ -2,16 +2,12 @@
 from abc import ABC, abstractmethod
 from ftplib import FTP
 from pathlib import Path
-from typing import List, Dict, Union, Set
+from typing import List, Dict
 import logging
 
 from therapy import PROJECT_ROOT, ITEM_TYPES
 from therapy.schemas import Drug
 from therapy.database import Database
-<<<<<<< HEAD
-import logging
-=======
->>>>>>> 3d54c0a9
 
 
 logger = logging.getLogger("therapy")
@@ -29,13 +25,8 @@
         :param Path data_path: path to app data directory
         """
         name = self.__class__.__name__.lower()
-<<<<<<< HEAD
         self.database: Database = database
         self._src_data_dir: Path = Path(data_path / name)
-=======
-        self.database = database
-        self._src_data_dir = data_path / name
->>>>>>> 3d54c0a9
         self._added_ids: List[str] = []
 
     def perform_etl(self) -> List[str]:
@@ -52,12 +43,7 @@
         self._transform_data()
         return self._added_ids
 
-<<<<<<< HEAD
-    @abstractmethod
-    def _download_data(self, *args, **kwargs):
-=======
     def _download_data(self) -> None:
->>>>>>> 3d54c0a9
         raise NotImplementedError
 
     def _ftp_download(self, host: str, data_dir: str, source_dir: Path,
@@ -96,52 +82,48 @@
     def _transform_data(self) -> None:
         raise NotImplementedError
 
-<<<<<<< HEAD
-    def _load_therapy(self, therapy: Dict):
+    def _load_therapy(self, therapy: Dict) -> None:
         """Load individual therapy record into database.
         This method takes responsibility for:
             * validating record structure correctness
             * removing duplicates from list-like fields
             * removing empty fields
-=======
-    def _load_therapy(self, therapy: Dict) -> None:
-        """Load individual therapy record.
->>>>>>> 3d54c0a9
 
         :param Dict therapy: valid therapy object.
         """
-        assert Drug(**therapy)
+        assert Drug(**therapy), f"Attempted to load invalid therapy: {therapy}"
         concept_id = therapy["concept_id"]
 
         for attr_type, item_type in ITEM_TYPES.items():
             if attr_type in therapy:
                 value = therapy[attr_type]
-                if value is not None and value != []:
-                    if isinstance(value, str):
-                        items: Union[List, Set] = [value.lower()]
-                    else:
-                        therapy[attr_type] = list(set(value))
-                        items = {item.lower() for item in value}
-                        if attr_type in ["aliases", "trade_names"]:
-                            # remove duplicates
-                            if "label" in therapy:
-                                therapy[attr_type] = list(set(therapy[attr_type]) - {therapy["label"]})  # noqa: E501
+                if value is None or value == []:
+                    del therapy[attr_type]
+                    continue
 
-                            if attr_type == "aliases" and \
-                                    "trade_names" in therapy:
-                                therapy[attr_type] = list(set(therapy[attr_type]) - set(therapy["trade_names"]))  # noqa: E501
+                if isinstance(value, str):
+                    self.database.add_ref_record(value.lower(),
+                                                 concept_id, item_type)
+                    continue
 
-                            if len(items) > 20:
-                                logger.debug(f"{concept_id} has > 20"
-                                             f" {attr_type}.")
-                                del therapy[attr_type]
-                                continue
+                if "label" in therapy:
+                    try:
+                        value.remove(therapy["label"])
+                    except KeyError:
+                        pass
 
-                    for item in items:
-                        self.database.add_ref_record(item, concept_id,
-                                                     item_type)
-                else:
+                if attr_type == "aliases" and "trade_names" in therapy:
+                    value = list(set(value) - set(therapy["trade_names"]))
+
+                if len(value) > 20:
+                    logger.debug(f"{concept_id} has > 20"
+                                 f" {attr_type}.")
                     del therapy[attr_type]
+                    continue
+                for item in {item.lower() for item in value}:
+                    self.database.add_ref_record(item, concept_id, item_type)
+        assert Drug(**therapy)
+        concept_id = therapy["concept_id"]
 
         # handle detail fields
         approval_attrs = ("approval_status", "approval_year", "fda_indication")
