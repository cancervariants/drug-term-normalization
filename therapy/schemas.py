"""This module contains data models for representing VICC normalized
therapy records.
"""
from typing import List, Optional, Dict, Union, Any, Type
from pydantic import BaseModel, Field
from enum import Enum, IntEnum


class Therapy(BaseModel):
    """A procedure or substance used in the treatment of a disease."""

    label: str
    concept_identifier: str
    aliases: List[str]
    other_identifiers: List[str]

    class Config:
        """Configure model"""

        orm_mode = True

        @staticmethod
        def schema_extra(schema: Dict[str, Any],
                         model: Type['Service']) -> None:
            """Customize fields in OpenAPI JSON output"""
            if schema.get('title', None):
                schema.pop('title')
            for prop in schema.get('properties', {}).values():
                prop.pop('title', None)


class PhaseEnum(IntEnum):
    """An enumerated drug development phase type."""

    preclinical = 0
    phase_i_trials = 1
    phase_ii_trials = 2
    phase_iii_trials = 3
    approved = 4


class Drug(Therapy):
    """A pharmacologic substance used to treat a medical condition."""

    max_phase: Optional[PhaseEnum]
    withdrawn: Optional[bool]
    trade_name: Optional[List[str]]
    label: Optional[str]

    class Config:
        """Enables orm_mode"""

        orm_mode = True
        schema_extra = {
            'example': [
                {
                    'label': 'CISPLATIN',
                    'concept_identifier': 'chembl:CHEMBL11359',
                    'aliases': [
                        'Cisplatin',
                        'Cis-Platinum II',
                        'Cisplatinum',
                        'cis-diamminedichloroplatinum(II)',
                        'CIS-DDP',
                        'INT-230-6 COMPONENT CISPLATIN',
                        'INT230-6 COMPONENT CISPLATIN',
                        'NSC-119875',
                        'Platinol',
                        'Platinol-Aq'
                    ],
                    'other_identifiers': [],
                    'max_phase': 4,
                    'withdrawn': 0,
                    'trade_name': [
                        'PLATINOL',
                        'PLATINOL-AQ',
                        'CISPLATIN'
                    ]
                }
            ]
        }

        @staticmethod
        def schema_extra(schema: Dict[str, Any],
                         model: Type['Service']) -> None:
            """Customize fields in OpenAPI JSON output"""
            if schema.get('title', None):
                schema.pop('title')
            for prop in schema.get('properties', {}).values():
                prop.pop('title', None)


class DrugGroup(Therapy):
    """A grouping of drugs based on common pharmacological attributes."""

    description: str
    type_identifier: str
    drugs: List[Drug]


class MatchType(IntEnum):
    """Define string constraints for use in Match Type attributes."""

    CONCEPT_ID = 100
    PRIMARY_LABEL = 80
    TRADE_NAME = 80
    ALIAS = 60
    FUZZY_MATCH = 20
    NO_MATCH = 0


class SourceName(Enum):
    """Define string constraints to ensure consistent capitalization."""

    WIKIDATA = "Wikidata"
    CHEMBL = "ChEMBL"


class SourceIDAfterNamespace(Enum):
    """Define string constraints after namespace."""

    WIKIDATA = "Q"
    CHEMBL = "CHEMBL"


class NamespacePrefix(Enum):
    """Define string constraints for namespace prefixes on concept IDs."""

    CASREGISTRY = "chemidplus"
    PUBCHEMCOMPOUND = "pubchem.compound"
    PUBCHEMSUBSTANCE = "pubchem.substance"
    CHEMBL = "chembl"
    RXNORM = "rxcui"
    DRUGBANK = "drugbank"
    WIKIDATA = "wikidata"


class MetaResponse(BaseModel):
    """Metadata for a given source to return in response object."""

    data_license: str
    data_license_url: str
    version: str
    data_url: Optional[str]

    class Config:
        """Configure model"""

        @staticmethod
        def schema_extra(schema: Dict[str, Any],
                         model: Type['Service']) -> None:
            """Customize fields in OpenAPI JSON output"""
            if schema.get('title', None):
                schema.pop('title')
            for prop in schema.get('properties', {}).values():
                prop.pop('title', None)


class MatchKeyed(BaseModel):
    """Container for matching information from an individual source.
    Used when matches are requested as an object, not an array.
    """

    match_type: MatchType
    records: List[Drug]
    meta_: MetaResponse

    class Config:
        """Configure model"""

        @staticmethod
        def schema_extra(schema: Dict[str, Any],
                         model: Type['Service']) -> None:
            """Customize fields in OpenAPI JSON output"""
            if schema.get('title', None):
                schema.pop('title')
            for prop in schema.get('properties', {}).values():
                prop.pop('title', None)

        schema_extra = {  # noqa F811
            'example': [
                {
                    'data_license': 'CC BY-SA 3.0',
                    'data_license_url':
                        'https://creativecommons.org/licenses/by-sa/3.0/',
                    'version': '27',
                    'data_url':
                        'http://ftp.ebi.ac.uk/pub/databases/chembl/ChEMBLdb/releases/chembl_27/'  # noqa: E501
                }
            ]
        }


class MatchListed(BaseModel):
    """Container for matching information from an individual source.
    Used when matches are requested as an array, not an object.
    """

    normalizer: SourceName
    match_type: MatchType
    records: List[Drug]
    meta_: MetaResponse

    class Config:
        """Configure model"""

        @staticmethod
        def schema_extra(schema: Dict[str, Any],
                         model: Type['Service']) -> None:
            """Customize fields in OpenAPI JSON output"""
            if schema.get('title', None):
                schema.pop('title')
            for prop in schema.get('properties', {}).values():
                prop.pop('title', None)

        schema_extra = {  # noqa F811
            'example': [
                {
                    'match_type': 0,
                    'records': [],
                    'meta_': {
                        'data_license': 'CC BY-SA 3.0',
                        'data_license_url':
                            'https://creativecommons.org/licenses/by-sa/3.0/',
                        'version': '27',
                        'data_url':
                            'http://ftp.ebi.ac.uk/pub/databases/chembl/ChEMBLdb/releases/chembl_27/'  # noqa: E501
                    }
                }
            ]
        }


class Service(BaseModel):
    """Core response schema containing matches for each source"""

    query: str = Field(..., description="Search string provided by user")
<<<<<<< HEAD
    warnings: Optional[Dict]
    source_matches: Union[Dict[str, Match], List[Match]]
=======
    warnings: Optional[List[str]]
    source_matches: Union[Dict[SourceName, MatchKeyed], List[MatchListed]]
>>>>>>> 7c080c3d

    class Config:
        """Configure model"""

        @staticmethod
        def schema_extra(schema: Dict[str, Any],
                         model: Type['Service']) -> None:
            """Customize fields in OpenAPI JSON output"""
            if schema.get('title', None):
                schema.pop('title')
            for prop in schema.get('properties', {}).values():
                prop.pop('title', None)

        schema_extra = {  # noqa F811
            'example': [
                {
                    'query': 'CISPLATIN',
                    'warnings': None,
                    'meta_': {
                        'data_license': 'CC BY-SA 3.0',
                        'data_license_url':
                            'https://creativecommons.org/licenses/by-sa/3.0/',
                        'version': '27',
                        'data_url':
                            'http://ftp.ebi.ac.uk/pub/databases/chembl/ChEMBLdb/releases/chembl_27/'  # noqa: E501
                    }
                }
            ]
        }<|MERGE_RESOLUTION|>--- conflicted
+++ resolved
@@ -235,13 +235,8 @@
     """Core response schema containing matches for each source"""
 
     query: str = Field(..., description="Search string provided by user")
-<<<<<<< HEAD
     warnings: Optional[Dict]
-    source_matches: Union[Dict[str, Match], List[Match]]
-=======
-    warnings: Optional[List[str]]
     source_matches: Union[Dict[SourceName, MatchKeyed], List[MatchListed]]
->>>>>>> 7c080c3d
 
     class Config:
         """Configure model"""
