--- conflicted
+++ resolved
@@ -1,11 +1,5 @@
 """ETL methods for the Drugs@FDA source."""
-<<<<<<< HEAD
-from typing import List, Union, Dict, Optional
-=======
 from typing import List, Optional
-import zipfile
-from io import BytesIO
->>>>>>> b820a45f
 import json
 
 import requests
@@ -22,24 +16,9 @@
     def _download_data(self) -> None:
         """Download source data from instance-provided source URL."""
         logger.info("Retrieving source data for Drugs@FDA")
-<<<<<<< HEAD
         url = "https://download.open.fda.gov/drug/drugsfda/drug-drugsfda-0001-of-0001.json.zip"  # noqa: E501
         outfile_path = self._src_dir / f"drugsatfda_{self._version}.json"
         self._http_download(url, outfile_path, True)
-=======
-        r = requests.get("https://download.open.fda.gov/drug/drugsfda/drug-drugsfda-0001-of-0001.json.zip")  # noqa: E501
-        if r.status_code == 200:
-            zip_file = zipfile.ZipFile(BytesIO(r.content))
-        else:
-            msg = f"Drugs@FDA download failed with status code: {r.status_code}"
-            logger.error(msg)
-            raise requests.HTTPError(r.status_code)
-        orig_fname = "drug-drugsfda-0001-of-0001.json"
-        zip_file.extract(member=orig_fname, path=self._src_data_dir)
-        version = self._get_latest_version()
-        outfile_path = self._src_data_dir / f"drugsatfda_{version}.json"
-        shutil.move(str(self._src_data_dir / orig_fname), str(outfile_path))
->>>>>>> b820a45f
         logger.info("Successfully retrieved source data for Drugs@FDA")
 
     def _get_latest_version(self) -> str:
