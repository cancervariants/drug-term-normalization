--- conflicted
+++ resolved
@@ -316,13 +316,8 @@
             "Treatment",
             "TX",
             "treatment",
-<<<<<<< HEAD
             "treatment or therapy",
             "treatment_or_therapy",
-=======
-            "treatment_or_therapy",
-            "treatment or therapy",
->>>>>>> 87d00b08
         ],
         "extensions": [
             {
