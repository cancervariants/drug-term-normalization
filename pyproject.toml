[project]
name = "thera-py"
authors = [
    {name = "Alex Wagner"},
    {name = "Kori Kuzma"},
    {name = "James Stevenson"}
]
readme = "README.md"
classifiers = [
    "Development Status :: 3 - Alpha",
    "Framework :: FastAPI",
    "Framework :: Pydantic",
    "Framework :: Pydantic :: 2",
    "Intended Audience :: Science/Research",
    "Intended Audience :: Developers",
    "Topic :: Scientific/Engineering :: Bio-Informatics",
    "License :: OSI Approved :: MIT License",
    "Programming Language :: Python :: 3",
    "Programming Language :: Python :: 3.10",
    "Programming Language :: Python :: 3.11",
    "Programming Language :: Python :: 3.12",
]
requires-python = ">=3.10"
description = "VICC normalization routines for therapeutics"
license = {file = "LICENSE"}
dependencies = [
    "pydantic==2.*",
    "fastapi",
    "uvicorn",
    "click",
    "boto3",
    "ga4gh.vrs~=2.0.0a1",
]
dynamic = ["version"]

[project.optional-dependencies]
etl = [
    "disease-normalizer[etl]~=0.4.0.dev0",
    "owlready2",
    "rdflib",
    "wikibaseintegrator>=0.12.0",
    "wags-tails",
    "tqdm",
    "rich"
]
test = ["pytest", "pytest-cov", "pytest-mock"]
<<<<<<< HEAD
dev = ["pre-commit", "ruff==0.5.0", "lxml", "xmlformatter", "mypy", "types-pyyaml"]
=======
dev = ["pre-commit", "ruff==0.2.0", "lxml", "xmlformatter", "types-pyyaml"]
>>>>>>> 9dfa3af6

[project.urls]
Homepage = "https://github.com/cancervariants/therapy-normalization"
Documentation = "https://github.com/cancervariants/therapy-normalization"
Changelog = "https://github.com/cancervariants/therapy-normalization/releases"
Source = "https://github.com/cancervariants/therapy-normalization"
"Bug Tracker" = "https://github.com/cancervariants/therapy-normalization/issues"

[project.scripts]
therapy_norm_update = "therapy.cli:update_normalizer_db"
therapy_norm_check_db = "therapy.cli:check_db"

[build-system]
requires = ["setuptools>=64.0"]
build-backend = "setuptools.build_meta"

[tool.setuptools.dynamic]
version = {attr = "therapy.version.__version__"}

[tool.setuptools.packages.find]
where = ["src"]

[tool.setuptools.package-data]
"therapy.etl" = ["*.csv"]

[tool.pytest.ini_options]
addopts = "--cov=src --cov-report term-missing"
testpaths = ["tests"]

[tool.coverage.run]
branch = true

[tool.ruff]
src = ["src"]

[tool.ruff.lint]
select = [
    "F",  # https://docs.astral.sh/ruff/rules/#pyflakes-f
    "E", "W",  # https://docs.astral.sh/ruff/rules/#pycodestyle-e-w
    "I",  # https://docs.astral.sh/ruff/rules/#isort-i
    "N",  # https://docs.astral.sh/ruff/rules/#pep8-naming-n
    "D",  # https://docs.astral.sh/ruff/rules/#pydocstyle-d
    "UP",  # https://docs.astral.sh/ruff/rules/#pyupgrade-up
    "ANN",  # https://docs.astral.sh/ruff/rules/#flake8-annotations-ann
    "ASYNC",  # https://docs.astral.sh/ruff/rules/#flake8-async-async
    "S",  # https://docs.astral.sh/ruff/rules/#flake8-bandit-s
    "B",  # https://docs.astral.sh/ruff/rules/#flake8-bugbear-b
    "A",  # https://docs.astral.sh/ruff/rules/#flake8-builtins-a
    "C4",  # https://docs.astral.sh/ruff/rules/#flake8-comprehensions-c4
    "DTZ",  # https://docs.astral.sh/ruff/rules/#flake8-datetimez-dtz
    "T10",  # https://docs.astral.sh/ruff/rules/#flake8-datetimez-dtz
    "EM",  # https://docs.astral.sh/ruff/rules/#flake8-errmsg-em
    "LOG",  # https://docs.astral.sh/ruff/rules/#flake8-logging-log
    "G",  # https://docs.astral.sh/ruff/rules/#flake8-logging-format-g
    "INP",  # https://docs.astral.sh/ruff/rules/#flake8-no-pep420-inp
    "PIE",  # https://docs.astral.sh/ruff/rules/#flake8-pie-pie
    "T20",  # https://docs.astral.sh/ruff/rules/#flake8-print-t20
    "PT",  # https://docs.astral.sh/ruff/rules/#flake8-pytest-style-pt
    "Q",  # https://docs.astral.sh/ruff/rules/#flake8-quotes-q
    "RSE",  # https://docs.astral.sh/ruff/rules/#flake8-raise-rse
    "RET",  # https://docs.astral.sh/ruff/rules/#flake8-return-ret
    "SLF",  # https://docs.astral.sh/ruff/rules/#flake8-self-slf
    "SIM",  # https://docs.astral.sh/ruff/rules/#flake8-simplify-sim
    "ARG",  # https://docs.astral.sh/ruff/rules/#flake8-unused-arguments-arg
    "PTH",  # https://docs.astral.sh/ruff/rules/#flake8-use-pathlib-pth
    "PGH",  # https://docs.astral.sh/ruff/rules/#pygrep-hooks-pgh
    "PERF",  # https://docs.astral.sh/ruff/rules/#perflint-perf
    "FURB",  # https://docs.astral.sh/ruff/rules/#refurb-furb
    "RUF",  # https://docs.astral.sh/ruff/rules/#ruff-specific-rules-ruf
]
fixable = [
    "I",
    "F401",
    "D",
    "UP",
    "ANN",
    "B",
    "C4",
    "LOG",
    "G",
    "PIE",
    "PT",
    "RSE",
    "SIM",
    "PERF",
    "FURB",
    "RUF"
]
# ANN003 - missing-type-kwargs
# ANN101 - missing-type-self
# ANN102 - missing-type-cls
# D203 - one-blank-line-before-class
# D205 - blank-line-after-summary
# D206 - indent-with-spaces*
# D213 - multi-line-summary-second-line
# D300 - triple-single-quotes*
# D400 - ends-in-period
# D415 - ends-in-punctuation
# E111 - indentation-with-invalid-multiple*
# E114 - indentation-with-invalid-multiple-comment*
# E117 - over-indented*
# E501 - line-too-long*
# PGH003 - blanket-type-ignore
# W191 - tab-indentation*
# S321 - suspicious-ftp-lib-usage
# *ignored for compatibility with formatter
ignore = [
    "ANN003", "ANN101", "ANN102",
    "D203", "D205", "D206", "D213", "D300", "D400", "D415",
    "E111", "E114", "E117", "E501",
    "PGH003",
    "W191",
    "S321",
]

[tool.ruff.lint.per-file-ignores]
# ANN001 - missing-type-function-argument
# ANN2 - missing-return-type
# ANN102 - missing-type-cls
# S101 - assert
# B011 - assert-false
# N805 - invalid-first-argument-name-for-method
# RUF001 - ambiguous-unicode-character-string
# INP001 - implicit-namespace-package
# SLF001 - private-member-access
# PERF401 - manual-list-comprehension
"tests/*" = ["ANN001", "ANN2", "ANN102", "S101", "B011", "INP001", "SLF001", "PERF401"]
"tests/unit/test_emit_warnings.py" = ["RUF001"]
"src/therapy/schemas.py" = ["ANN001", "ANN201", "N805"]

[tool.ruff.format]
docstring-code-format = true<|MERGE_RESOLUTION|>--- conflicted
+++ resolved
@@ -44,11 +44,7 @@
     "rich"
 ]
 test = ["pytest", "pytest-cov", "pytest-mock"]
-<<<<<<< HEAD
-dev = ["pre-commit", "ruff==0.5.0", "lxml", "xmlformatter", "mypy", "types-pyyaml"]
-=======
-dev = ["pre-commit", "ruff==0.2.0", "lxml", "xmlformatter", "types-pyyaml"]
->>>>>>> 9dfa3af6
+dev = ["pre-commit", "ruff==0.5.0", "lxml", "xmlformatter", "types-pyyaml"]
 
 [project.urls]
 Homepage = "https://github.com/cancervariants/therapy-normalization"
