--- conflicted
+++ resolved
@@ -121,10 +121,6 @@
     return Drug(**params)
 
 
-<<<<<<< HEAD
-def test_concept_id_match(guidetopharmacology, compare_response, cisplatin,
-                          arginine_vasotocin, phenobarbital, cisapride):
-=======
 @pytest.fixture(scope="module")
 def rolipram():
     """Create rolipram test fixture.
@@ -153,9 +149,8 @@
     })
 
 
-def test_concept_id_match(guidetopharmacology, cisplatin, arginine_vasotocin,
-                          phenobarbital, cisapride, rolipram):
->>>>>>> b449d044
+def test_concept_id_match(guidetopharmacology, compare_response, cisplatin,
+                          arginine_vasotocin, phenobarbital, cisapride, rolipram):
     """Test that concept ID queries work correctly."""
     resp = guidetopharmacology.search("iuphar.ligand:5343")
     compare_response(resp, MatchType.CONCEPT_ID, cisplatin)
@@ -173,13 +168,8 @@
     compare_response(resp, MatchType.CONCEPT_ID, rolipram)
 
 
-<<<<<<< HEAD
 def test_label_match(guidetopharmacology, compare_response, cisplatin,
-                     arginine_vasotocin, phenobarbital, cisapride):
-=======
-def test_label_match(guidetopharmacology, cisplatin, arginine_vasotocin,
-                     phenobarbital, cisapride, rolipram):
->>>>>>> b449d044
+                     arginine_vasotocin, phenobarbital, cisapride, rolipram):
     """Test that label queries work correctly."""
     resp = guidetopharmacology.search("cisplatin")
     compare_response(resp, MatchType.LABEL, cisplatin)
@@ -197,13 +187,8 @@
     compare_response(resp, MatchType.LABEL, rolipram)
 
 
-<<<<<<< HEAD
 def test_alias_match(guidetopharmacology, compare_response, cisplatin,
-                     arginine_vasotocin, phenobarbital, cisapride):
-=======
-def test_alias_match(guidetopharmacology, cisplatin, arginine_vasotocin,
-                     phenobarbital, cisapride, rolipram):
->>>>>>> b449d044
+                     arginine_vasotocin, phenobarbital, cisapride, rolipram):
     """Test that alias queries work correctly."""
     resp = guidetopharmacology.search("platinol")
     compare_response(resp, MatchType.ALIAS, cisplatin)
@@ -221,13 +206,8 @@
     compare_response(resp, MatchType.ALIAS, rolipram)
 
 
-<<<<<<< HEAD
 def test_xref_match(guidetopharmacology, compare_response, cisplatin,
-                    arginine_vasotocin, phenobarbital, cisapride):
-=======
-def test_xref_match(guidetopharmacology, cisplatin, arginine_vasotocin,
-                    phenobarbital, cisapride, rolipram):
->>>>>>> b449d044
+                    arginine_vasotocin, phenobarbital, cisapride, rolipram):
     """Test that xref queries work correctly."""
     resp = guidetopharmacology.search("chemidplus:15663-27-1")
     compare_response(resp, MatchType.XREF, cisplatin)
@@ -245,13 +225,8 @@
     compare_response(resp, MatchType.XREF, rolipram)
 
 
-<<<<<<< HEAD
 def test_associated_with_match(guidetopharmacology, compare_response, cisplatin,
-                               arginine_vasotocin, phenobarbital, cisapride):
-=======
-def test_associated_with_match(guidetopharmacology, cisplatin,
                                arginine_vasotocin, phenobarbital, cisapride, rolipram):
->>>>>>> b449d044
     """Test that associated_with queries work correctly."""
     resp = guidetopharmacology.search("pubchem.substance:178102005")
     compare_response(resp, MatchType.ASSOCIATED_WITH, cisplatin)
@@ -304,7 +279,7 @@
 
 def test_meta_info(guidetopharmacology):
     """Test that metadata is correct."""
-    resp = guidetopharmacology.fetch_meta()
+    resp = guidetopharmacology.query_handler._fetch_meta("GuideToPHARMACOLOGY")
     assert resp.data_license == "CC BY-SA 4.0"
     assert resp.data_license_url == "https://creativecommons.org/licenses/by-sa/4.0/"
     assert re.match(r"\d{4}.\d+", resp.version)
