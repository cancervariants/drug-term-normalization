--- conflicted
+++ resolved
@@ -1,22 +1,12 @@
 """Provide ETL methods for HemOnc.org data."""
-<<<<<<< HEAD
 import logging
-=======
->>>>>>> f527cb19
 from pathlib import Path
 from typing import Dict, Tuple
 import csv
 
 from disease.query import QueryHandler as DiseaseNormalizer
 
-from therapy import DownloadException
-from therapy.schemas import NamespacePrefix, SourceMeta, SourceName, \
-    ApprovalStatus
-from .base import Base, DEFAULT_DATA_PATH
-
-from disease.query import QueryHandler as DiseaseNormalizer
-
-from therapy import DownloadException, PROJECT_ROOT
+from therapy import DownloadException, APP_ROOT
 from therapy.database import Database
 from therapy.schemas import NamespacePrefix, SourceMeta, SourceName, \
     ApprovalStatus
@@ -30,12 +20,8 @@
 class HemOnc(Base):
     """Docstring"""
 
-<<<<<<< HEAD
-    def __init__(self, database, data_path: Path = DEFAULT_DATA_PATH) -> None:
-=======
     def __init__(self, database: Database,
-                 data_path: Path = PROJECT_ROOT / "data"):
->>>>>>> f527cb19
+                 data_path: Path = APP_ROOT / "data"):
         """Initialize HemOnc instance.
 
         :param therapy.database.Database database: application database
@@ -45,7 +31,6 @@
         self.disease_normalizer = DiseaseNormalizer(self.database.endpoint_url)
 
     def _download_data(self) -> None:
-<<<<<<< HEAD
         """Download HemOnc.org source data. Harvard's DataVerse platform
         requires a login and acceptance of terms to download, so it's not
         easily automatable. End users should go directly to the HemOnc page
@@ -54,14 +39,6 @@
             hemonc_rels_<version>.csv
             hemonc_synonyms_<version>.csv
         where <version> is the date given in the original filename.
-
-        https://dataverse.harvard.edu/dataset.xhtml?persistentId=doi:10.7910/DVN/9CY9C6  # noqa: E501
-=======
-        """Download HemOnc.org source data.
-
-        Raises download exception for now -- HTTP authorization may be
-        possible?
->>>>>>> f527cb19
         """
         msg = (f"No download for HemOnc data available -- files must be "
                f"placed manually in the {self._src_dir.absolute()} "
@@ -69,28 +46,19 @@
         raise DownloadException(msg)
 
     def _extract_data(self) -> None:
-        """Get source files from data directory."""
+        """Get source files from data directory.
+        Since we don't presently retrieve source data from the web, we set
+        the version number after files are acquired, rather than acquiring the
+        version number and asserting that correctly-versioned files exist.
+        """
         self._src_dir.mkdir(exist_ok=True, parents=True)
         self._src_files = []
-<<<<<<< HEAD
-        for item_type in ('concepts', 'rels', 'synonyms'):
-            files = list(self._src_dir.glob(f'hemonc_{item_type}_*.csv'))
+        for item_type in ("concepts", "rels", "synonyms"):
+            files = list(self._src_dir.glob(f"hemonc_{item_type}_*.csv"))
             if len(files) == 0:
                 self._download_data()
             self._src_files.append(sorted(files, reverse=True)[0])
-        self._version = self._src_files[0].stem.split('_', 2)[-1]
-=======
-        for item_type in ("concepts", "rels", "synonyms"):
-            src_file_prefix = f"hemonc_{item_type}_"
-            dir_files = [f for f in self._src_data_dir.iterdir()
-                         if f.name.startswith(src_file_prefix)]
-            if len(dir_files) == 0:
-                self._download_data()
-                dir_files = [f for f in self._src_data_dir.iterdir()
-                             if f.name.startswith(src_file_prefix)]
-            self._src_files.append(sorted(dir_files, reverse=True)[0])
         self._version = self._src_files[0].stem.split("_", 2)[-1]
->>>>>>> f527cb19
 
     def _load_meta(self) -> None:
         """Add HemOnc metadata."""
