--- conflicted
+++ resolved
@@ -21,6 +21,10 @@
 
 
 from therapy.schemas import SourceName, NamespacePrefix, SourceIDAfterNamespace, ItemTypes  # noqa: E402, E501, I100, I202
+# map plural to singular form
+# eg {"label": "label", "trade_names": "trade_name"}
+# key is the field name in the record object, value is the item_type value
+# in reference objects
 ITEM_TYPES = {k.lower(): v.value for k, v in ItemTypes.__members__.items()}
 
 # Sources we import directly
@@ -45,12 +49,8 @@
 # Sources that are found in data from imported sources
 ASSOC_WITH_SOURCES = {source for source in NamespacePrefix.__members__} - XREF_SOURCES  # noqa: E501
 
-<<<<<<< HEAD
-from therapy.etl import ChEMBL, Wikidata, DrugBank, NCIt, ChemIDplus, RxNorm, HemOnc, GuideToPHARMACOLOGY, DrugsAtFDA  # noqa: F401, E402, E501
+from therapy.etl import ChEMBL, Wikidata, DrugBank, NCIt, ChemIDplus, RxNorm, HemOnc, GuideToPHARMACOLOGY, DrugsAtFDA  # noqa: F401, E402, E501, I202
 
-=======
-from therapy.etl import ChEMBL, Wikidata, DrugBank, NCIt, ChemIDplus, RxNorm, HemOnc, GuideToPHARMACOLOGY  # noqa: F401, E402, E501, I202
->>>>>>> 3d54c0a9
 # used to get source class name from string
 SOURCES_CLASS = \
     {s.value.lower(): eval(s.value) for s in SourceName.__members__.values()}