"""This module provides methods for handling queries"""
from therapy.normalizers import Wikidata, ChEMBL
from fastapi import HTTPException

normalizers = [
    Wikidata(),
    ChEMBL()
]


def normalize(query_str, keyed='false', incl='', excl='', **params):
    """Fetch normalized therapy objects.

    Args:
        query_str: query, a string, to search for
        keyed: bool - if true, return response as dict keying normalizer names
            to normalizer objects; otherwise, return list of normalizer objects
        incl: str containing comma-separated names of normalizers to use. Will
            exclude all other normalizers. Case-insensitive. Raises
            HTTPException if both incl and excl args are provided, or if
            invalid normalizer names are given.
        excl: str containing comma-separated names of normalizers to exclude.
            Will include all other normalizers. Case-insensitive. Raises
            HTTPException if both incl and excl args are provided, or if
            invalid normalizer names are given.

    Returns:
        Dict containing all matches found in normalizers.
    """
    resp = {
        'query': query_str,
    }
<<<<<<< HEAD

    if not incl and not excl:
        query_normalizers = normalizers[:]
    elif incl and excl:
        detail = "Cannot request both normalizer inclusions and exclusions"
        raise HTTPException(status_code=422, detail=detail)
    elif incl:
        req_normalizers = incl.lower().split(',')
        req_normalizers = [n.strip() for n in req_normalizers]
        query_normalizers = list(filter(
            lambda n: n.__class__.__name__.lower() in req_normalizers,
            normalizers))
        if len(query_normalizers) < len(req_normalizers):
            valid_names = [n.__class__.__name__.lower() for n
                           in query_normalizers]
            invalid_names = set(req_normalizers).difference(valid_names)
            detail = f"Invalid normalizer name(s): {invalid_names}"
            raise HTTPException(status_code=422, detail=detail)
    else:
        req_exclusions = excl.lower().split(',')
        req_exclusions = [n.strip() for n in req_exclusions]
        query_normalizers = list(filter(
            lambda n: n.__class__.__name__.lower() not in req_exclusions,
            normalizers))
        if len(query_normalizers) > len(normalizers) - len(req_exclusions):
            valid_names = [n.__class__.__name__.lower() for n
                           in query_normalizers]
            invalid_names = set(req_exclusions).difference(valid_names)
            detail = f"Invalider normalizer name(s): {invalid_names}"
            raise HTTPException(status_code=422, detail=detail)

    if keyed:
        resp['normalizer_matches'] = dict()
        for normalizer in query_normalizers:
            results = normalizer.normalize(query_str)
            resp['normalizer_matches'][normalizer.__class__.__name__] = {
                'match_type': results.match_type,
                'records': results.records
            }
    else:
        resp['normalizer_matches'] = list()
        for normalizer in query_normalizers:
            results = normalizer.normalize(query_str)
            resp['normalizer_matches'].append({
                'normalizer': normalizer.__class__.__name__,
                'match_type': results.match_type,
                'records': results.records,
            })
=======
    for normalizer in normalizers:
        results = normalizer.normalize(query_str)
        resp['normalizer_matches'][normalizer.__class__.__name__] = {
            'match_type': results.match_type,
            'records': results.records,
            'meta_': results.meta_._asdict(),
        }
>>>>>>> 8680553f
    return resp<|MERGE_RESOLUTION|>--- conflicted
+++ resolved
@@ -30,7 +30,6 @@
     resp = {
         'query': query_str,
     }
-<<<<<<< HEAD
 
     if not incl and not excl:
         query_normalizers = normalizers[:]
@@ -68,7 +67,8 @@
             results = normalizer.normalize(query_str)
             resp['normalizer_matches'][normalizer.__class__.__name__] = {
                 'match_type': results.match_type,
-                'records': results.records
+                'records': results.records,
+                'meta_': results.meta_._asdict(),
             }
     else:
         resp['normalizer_matches'] = list()
@@ -78,14 +78,6 @@
                 'normalizer': normalizer.__class__.__name__,
                 'match_type': results.match_type,
                 'records': results.records,
+                'meta_': results.meta_._asdict(),
             })
-=======
-    for normalizer in normalizers:
-        results = normalizer.normalize(query_str)
-        resp['normalizer_matches'][normalizer.__class__.__name__] = {
-            'match_type': results.match_type,
-            'records': results.records,
-            'meta_': results.meta_._asdict(),
-        }
->>>>>>> 8680553f
     return resp